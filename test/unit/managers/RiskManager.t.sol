// SPDX-License-Identifier: BUSL-1.1
pragma solidity 0.8.25;

import "../../Fixture.t.sol";
import "../../Imports.sol";

contract RiskManagerTest is FixtureTest {
    address vaultAdmin = vm.createWallet("vaultAdmin").addr;
    address vaultProxyAdmin = vm.createWallet("vaultProxyAdmin").addr;
    address user = vm.createWallet("user").addr;
    address asset;
    address[] assetsDefault;

    function setUp() external {
        asset = address(new MockERC20());
        assetsDefault.push(asset);
        assetsDefault.push(address(new MockERC20()));
        assetsDefault.push(address(new MockERC20()));
    }

    function testCreate() external {
        Deployment memory deployment = createVault(vaultAdmin, vaultProxyAdmin, assetsDefault);
        RiskManager manager = deployment.riskManager;

        assertEq(manager.vault(), address(deployment.vault), "Vault should match");
        {
            assertEq(manager.vaultState().balance, 0, "Vault balance mismatch");
            assertEq(manager.vaultState().limit, 100 ether, "Vault limit mismatch");

            vm.prank(vaultAdmin);
            manager.setVaultLimit(200 ether);
            assertEq(manager.vaultState().limit, 200 ether, "Subvault limit mismatch");
        }
        assertEq(manager.pendingBalance(), 0, "Pending assets mismatch");
        assertEq(manager.pendingAssets(asset), 0, "Pending assets mismatch");
        assertEq(manager.pendingShares(asset), 0, "Pending shares mismatch");

        vm.prank(vaultAdmin);
        address subvault = deployment.vault.createSubvault(0, vaultProxyAdmin, address(deployment.verifier));
        {
            assertEq(manager.subvaultState(subvault).balance, 0, "Subvault balance mismatch");
            assertEq(manager.subvaultState(subvault).limit, 0, "Subvault limit mismatch");

            vm.prank(vaultAdmin);
            manager.setSubvaultLimit(subvault, 10 ether);
            assertEq(manager.subvaultState(subvault).limit, 10 ether, "Subvault limit mismatch");
        }
    }

    function testSetVault() external {
        Deployment memory deployment = createVault(vaultAdmin, vaultProxyAdmin, assetsDefault);
        RiskManager manager = deployment.riskManager;

        vm.expectRevert(abi.encodeWithSelector(IRiskManager.ZeroValue.selector));
        manager.setVault(address(0));

        vm.expectRevert(abi.encodeWithSelector(Initializable.InvalidInitialization.selector));
        manager.setVault(vm.createWallet("randomVault").addr);
    }

    function testAllowAssets() external {
        Deployment memory deployment = createVault(vaultAdmin, vaultProxyAdmin, assetsDefault);
        RiskManager manager = deployment.riskManager;

        vm.prank(vaultAdmin);
        address subvault = deployment.vault.createSubvault(0, vaultProxyAdmin, address(deployment.verifier));
        assertEq(manager.allowedAssets(subvault), 0, "Asset should be allowed");

        vm.expectRevert(abi.encodeWithSelector(IRiskManager.Forbidden.selector));
        manager.allowSubvaultAssets(subvault, assetsDefault);

        address invalidSubvault = vm.createWallet("invalidSubvault").addr;

        vm.expectRevert(abi.encodeWithSelector(IRiskManager.NotSubvault.selector, invalidSubvault));
        manager.requireValidSubvault(address(deployment.vault), invalidSubvault);
        vm.prank(vaultAdmin);
        vm.expectRevert(abi.encodeWithSelector(IRiskManager.NotSubvault.selector, invalidSubvault));
        manager.allowSubvaultAssets(invalidSubvault, assetsDefault);

        vm.prank(vaultAdmin);
        manager.allowSubvaultAssets(subvault, assetsDefault);

        assertEq(manager.allowedAssets(subvault), assetsDefault.length, "Asset should be allowed");
        for (uint256 index = 0; index < assetsDefault.length; index++) {
            assertEq(manager.allowedAssetAt(subvault, index), assetsDefault[index], "Asset should match");
            assertEq(manager.isAllowedAsset(subvault, assetsDefault[index]), true, "Asset should be allowed");
        }

        vm.prank(vaultAdmin);
        vm.expectRevert(abi.encodeWithSelector(IRiskManager.AlreadyAllowedAsset.selector, assetsDefault[0]));
        manager.allowSubvaultAssets(subvault, assetsDefault);
    }

    function testDisallowAssets() external {
        Deployment memory deployment = createVault(vaultAdmin, vaultProxyAdmin, assetsDefault);
        RiskManager manager = deployment.riskManager;

        vm.prank(vaultAdmin);
        address subvault = deployment.vault.createSubvault(0, vaultProxyAdmin, address(deployment.verifier));
        assertEq(manager.allowedAssets(subvault), 0, "Asset should be allowed");

        vm.expectRevert(abi.encodeWithSelector(IRiskManager.Forbidden.selector));
        manager.disallowSubvaultAssets(subvault, assetsDefault);

        address invalidSubvault = vm.createWallet("invalidSubvault").addr;

        vm.prank(vaultAdmin);
        vm.expectRevert(abi.encodeWithSelector(IRiskManager.NotSubvault.selector, invalidSubvault));
        manager.disallowSubvaultAssets(invalidSubvault, assetsDefault);

        vm.prank(vaultAdmin);
        vm.expectRevert(abi.encodeWithSelector(IRiskManager.NotAllowedAsset.selector, assetsDefault[0]));
        manager.disallowSubvaultAssets(subvault, assetsDefault);

        vm.prank(vaultAdmin);
        manager.allowSubvaultAssets(subvault, assetsDefault);

        vm.prank(vaultAdmin);
        manager.disallowSubvaultAssets(subvault, assetsDefault);
        assertEq(manager.allowedAssets(subvault), 0, "Asset should be allowed");
    }

    function testModify() external {
        Deployment memory deployment = createVault(vaultAdmin, vaultProxyAdmin, assetsDefault);
        RiskManager manager = deployment.riskManager;
        Oracle oracle = deployment.oracle;

        address queue = addDepositQueue(deployment, vaultProxyAdmin, asset);

        vm.prank(queue);
        vm.expectRevert(abi.encodeWithSelector(IRiskManager.InvalidReport.selector));
        manager.modifyVaultBalance(asset, 1 ether);

        {
            vm.startPrank(vaultAdmin);
            IOracle.Report[] memory reports = new IOracle.Report[](1);
            uint224 price = 1e18;
            reports[0] = IOracle.Report({asset: asset, priceD18: price});

            oracle.submitReports(reports);
            oracle.acceptReport(asset, price, uint32(block.timestamp));
            vm.stopPrank();
        }
        {
            vm.startPrank(queue);
            manager.modifyVaultBalance(asset, 1 ether);
            assertEq(manager.vaultState().balance, 1 ether, "Vault balance mismatch");

            vm.expectRevert(
                abi.encodeWithSelector(
                    IRiskManager.LimitExceeded.selector,
                    1000 ether + uint256(manager.pendingAssets(asset)) + uint256(manager.vaultState().balance),
                    manager.vaultState().limit
                )
            );
            manager.modifyVaultBalance(asset, 1000 ether);
            assertEq(manager.vaultState().balance, 1 ether, "Vault balance mismatch");
            vm.stopPrank();
        }
        {
            vm.startPrank(queue);
            manager.modifyPendingAssets(asset, 1 ether);

            vm.expectRevert(
                abi.encodeWithSelector(
                    IRiskManager.LimitExceeded.selector,
                    1000 ether + uint256(manager.pendingAssets(asset)) + uint256(manager.vaultState().balance),
                    manager.vaultState().limit
                )
            );
            manager.modifyPendingAssets(asset, 1000 ether);
            vm.stopPrank();
        }
        {
            vm.prank(deployment.vaultAdmin);
            address subvault = deployment.vault.createSubvault(0, vaultProxyAdmin, address(deployment.verifier));

            vm.expectRevert(abi.encodeWithSelector(IRiskManager.Forbidden.selector));
            manager.modifySubvaultBalance(subvault, asset, 1 ether);

            vm.prank(address(deployment.vault));
            vm.expectRevert(abi.encodeWithSelector(IRiskManager.NotAllowedAsset.selector, asset));
            manager.modifySubvaultBalance(subvault, asset, 1 ether);

            vm.prank(vaultAdmin);
            manager.allowSubvaultAssets(subvault, assetsDefault);

            vm.prank(address(deployment.vault));
            vm.expectRevert(abi.encodeWithSelector(IRiskManager.LimitExceeded.selector, 1 ether, 0));
            manager.modifySubvaultBalance(subvault, asset, 1 ether);

            vm.prank(vaultAdmin);
            manager.setSubvaultLimit(subvault, 2 ether);

            vm.prank(address(deployment.vault));
            manager.modifySubvaultBalance(subvault, asset, 1 ether);
        }
    }

    /// @notice Test that "modifyPendingAssets" reverts when adding pending assets exceeds the vault limit.
    function testModifyPendingAssets_RevertOnLimitExceededWhenAdding() external {
        Deployment memory deployment = createVault(vaultAdmin, vaultProxyAdmin, assetsDefault);
        RiskManager manager = deployment.riskManager;
        Oracle oracle = deployment.oracle;

        address queue = addDepositQueue(deployment, vaultProxyAdmin, asset); 

        uint224 price = 1e18;
        int256 vaultLimit = 1 ether;

        vm.prank(vaultAdmin);
        manager.setVaultLimit(vaultLimit);

        IOracle.Report[] memory reports = new IOracle.Report[](1);
        reports[0] = IOracle.Report({asset: asset, priceD18: price});
    
        vm.startPrank(vaultAdmin);
        oracle.submitReports(reports);
        oracle.acceptReport(asset, price, uint32(block.timestamp));
        vm.stopPrank();
    
        vm.prank(queue);
        manager.modifyPendingAssets(asset, 1 ether);
    
        // Vault is full with pending assets
        assertEq(manager.pendingAssets(asset), vaultLimit);
    
        vm.prank(queue);
        vm.expectPartialRevert(IRiskManager.LimitExceeded.selector);
        manager.modifyPendingAssets(asset, 1 ether);
    }

    /// @notice Test that "modifyPendingAssets" does not revert when removing pending assets.
    /// @dev This is to allow users to redeem without facing the `LimitExceeded` revert.
    function testModifyPendingAssets_NotRevertOnLimitExceededWhenRemoving() external {
        Deployment memory deployment = createVault(vaultAdmin, vaultProxyAdmin, assetsDefault);
        RiskManager manager = deployment.riskManager;
        Oracle oracle = deployment.oracle;

        address queue = addDepositQueue(deployment, vaultProxyAdmin, asset);

        int256 vaultLimit = 20 ether; // Limit is in "shares"
        vm.prank(vaultAdmin);
        manager.setVaultLimit(vaultLimit);

        // Publish initial price and accept it
        uint224 price1 = 1e18;
        IOracle.Report[] memory reports = new IOracle.Report[](1);
        reports[0] = IOracle.Report({asset: asset, priceD18: price1});

        vm.startPrank(vaultAdmin);
        oracle.submitReports(reports);
        oracle.acceptReport(asset, price1, uint32(block.timestamp));
        vm.stopPrank();

        // Fill the pending balance exactly up to the vault limit
        vm.prank(queue);
        manager.modifyPendingAssets(asset, vaultLimit);
        assertEq(manager.pendingAssets(asset), vaultLimit, "Pending assets should equal vault limit");
        assertEq(manager.pendingBalance(), vaultLimit, "Pending balance should equal vault limit");


        IOracle.SecurityParams memory securityParams = oracle.securityParams();
        vm.warp(block.timestamp + securityParams.timeout + 1);

        uint224 price2 = 1.05e18;
        reports[0] = IOracle.Report({asset: asset, priceD18: price2});

        vm.startPrank(vaultAdmin);
        oracle.submitReports(reports);
        oracle.acceptReport(asset, price2, uint32(block.timestamp));
        vm.stopPrank();

        // Although `change` is negative, due to the higher price the share balance increases and exceeds the vault limit.
        int256 change = -0.1 ether;
        vm.prank(queue);
        manager.modifyPendingAssets(asset, change);

        assertTrue(manager.pendingBalance() > manager.vaultState().limit, "Pending balance should exceed the limit after price increase");
        assertEq(manager.pendingAssets(asset), vaultLimit + change, "Pending assets should decrease by the change value");
    }

    /// @notice Test that "modifyVaultBalance" reverts when adding assets exceeds the vault limit.
    function testModifyVaultBalance_RevertOnLimitExceededWhenAdding() external {
        Deployment memory deployment = createVault(vaultAdmin, vaultProxyAdmin, assetsDefault);
        RiskManager manager = deployment.riskManager;
        Oracle oracle = deployment.oracle;

        address queue = addDepositQueue(deployment, vaultProxyAdmin, asset);

        int256 vaultLimit = 1 ether;
        vm.prank(vaultAdmin);
        manager.setVaultLimit(vaultLimit);

        uint224 price = 1e18;
        IOracle.Report[] memory reports = new IOracle.Report[](1);
        reports[0] = IOracle.Report({asset: asset, priceD18: price});

        vm.startPrank(vaultAdmin);
        oracle.submitReports(reports);
        oracle.acceptReport(asset, price, uint32(block.timestamp));
        vm.stopPrank();

        // First deposit exactly up to the limit – should pass
        vm.prank(queue);
        manager.modifyVaultBalance(asset, 1 ether);
        assertEq(manager.vaultState().balance, vaultLimit, "Vault balance should equal the limit");

        // Second deposit would exceed the limit – expect a LimitExceeded revert
        vm.prank(queue);
        vm.expectPartialRevert(IRiskManager.LimitExceeded.selector);
        manager.modifyVaultBalance(asset, 1 ether);
    }

    /// @notice Test that "modifyVaultBalance" does not revert when removing assets.
    function testModifyVaultBalance_NotRevertOnLimitExceededWhenRemoving() external {
        Deployment memory deployment = createVault(vaultAdmin, vaultProxyAdmin, assetsDefault);
        RiskManager manager = deployment.riskManager;
        Oracle oracle = deployment.oracle;

        address queue = addDepositQueue(deployment, vaultProxyAdmin, asset);

        int256 vaultLimit = 20 ether;
        vm.prank(vaultAdmin);
        manager.setVaultLimit(vaultLimit);

        uint224 price = 1e18;
        IOracle.Report[] memory reports = new IOracle.Report[](1);
        reports[0] = IOracle.Report({asset: asset, priceD18: price});

        vm.startPrank(vaultAdmin);
        oracle.submitReports(reports);
        oracle.acceptReport(asset, price, uint32(block.timestamp));
        vm.stopPrank();

        // Fill vault balance up to the limit
        vm.prank(queue);
        manager.modifyVaultBalance(asset, vaultLimit);
        assertEq(manager.vaultState().balance, vaultLimit, "Vault balance should equal limit");

        vaultLimit =  0.001 ether;

        // Manually set the vault limit to a very small value to verify that revert does not happen.
        vm.prank(vaultAdmin);
        manager.setVaultLimit(vaultLimit);

        int256 change = -0.1 ether;
        vm.prank(queue);
        manager.modifyVaultBalance(asset, change);

        assertTrue(manager.vaultState().balance > vaultLimit, "Vault balance should be greater than the limit");
    }

    function testMaxDeposit() external {
        Deployment memory deployment = createVault(vaultAdmin, vaultProxyAdmin, assetsDefault);
        RiskManager manager = deployment.riskManager;
        Oracle oracle = deployment.oracle;

        address invalidSubvault = vm.createWallet("invalidSubvault").addr;

        assertEq(manager.maxDeposit(invalidSubvault, asset), 0, "Invalid subvault should have 0 max deposit");

        vm.prank(vaultAdmin);
        address subvault = deployment.vault.createSubvault(0, vaultProxyAdmin, address(deployment.verifier));

        assertEq(manager.maxDeposit(subvault, asset), 0, "Subvault should have 0 max deposit");

        vm.prank(vaultAdmin);
        manager.setSubvaultLimit(subvault, 1 ether);

        vm.prank(vaultAdmin);
        manager.allowSubvaultAssets(subvault, assetsDefault);

        assertEq(manager.maxDeposit(subvault, asset), 0, "Subvault should have 0 max deposit");

        {
            vm.startPrank(vaultAdmin);
            IOracle.Report[] memory reports = new IOracle.Report[](1);
            uint224 price = 1e18;
            reports[0] = IOracle.Report({asset: asset, priceD18: price});

            oracle.submitReports(reports);
            assertEq(manager.maxDeposit(subvault, asset), 0, "Subvault should have 0 max deposit");
            oracle.acceptReport(asset, price, uint32(block.timestamp));
            vm.stopPrank();
        }

        vm.prank(address(deployment.vault));
        manager.modifySubvaultBalance(subvault, asset, 0.5 ether);

        assertEq(manager.maxDeposit(subvault, asset), 0.5 ether, "Subvault should have 0.5 ether max deposit");

        vm.prank(address(deployment.vault));
        manager.modifySubvaultBalance(subvault, asset, 0.5 ether);
        assertEq(manager.maxDeposit(subvault, asset), 0, "Subvault should have 0 max deposit");
    }

    function testConvertToShares() external {
        Deployment memory deployment = createVault(vaultAdmin, vaultProxyAdmin, assetsDefault);
        RiskManager manager = deployment.riskManager;
        Oracle oracle = deployment.oracle;

        vm.expectRevert(abi.encodeWithSelector(IRiskManager.InvalidReport.selector));
        manager.convertToShares(asset, 1 ether);

        vm.startPrank(vaultAdmin);
        IOracle.Report[] memory reports = new IOracle.Report[](1);
        uint224 price = 1e17;
        reports[0] = IOracle.Report({asset: asset, priceD18: price});

        oracle.submitReports(reports);
        vm.expectRevert(abi.encodeWithSelector(IRiskManager.InvalidReport.selector));
        manager.convertToShares(asset, 1 ether);

        oracle.acceptReport(asset, price, uint32(block.timestamp));
        vm.stopPrank();

        assertEq(manager.convertToShares(asset, 1 ether), 0.1 ether, "Subvault should have 0.1 shares");
    }

<<<<<<< HEAD
    /// @notice Test that "modifySubvaultBalance" reverts when adding assets exceeds the subvault limit.
    function testModifySubvaultBalance_RevertOnLimitExceededWhenAdding() external {
=======
    /// @notice Tests that the function reverts when the result of the multiplication overflows int256.
    /// @dev We should choose 'price' and 'value' such that (price * value / 1e18) exceeds type(int256).max to ensure the conversion to int256 will overflow.
    function testConvertToShares_RevertOnOverflow(bool isNegativeValue) external {
>>>>>>> 2d93e07f
        Deployment memory deployment = createVault(vaultAdmin, vaultProxyAdmin, assetsDefault);
        RiskManager manager = deployment.riskManager;
        Oracle oracle = deployment.oracle;

<<<<<<< HEAD
        vm.prank(vaultAdmin);
        address subvault = deployment.vault.createSubvault(0, vaultProxyAdmin, address(deployment.verifier));

        int256 subvaultLimit = 1 ether;
        vm.prank(vaultAdmin);
        manager.setSubvaultLimit(subvault, subvaultLimit);

        vm.prank(vaultAdmin);
        manager.allowSubvaultAssets(subvault, assetsDefault);

        uint224 price = 1e18;
        IOracle.Report[] memory reports = new IOracle.Report[](1);
        reports[0] = IOracle.Report({asset: asset, priceD18: price});

        vm.startPrank(vaultAdmin);
        oracle.submitReports(reports);
        oracle.acceptReport(asset, price, uint32(block.timestamp));
        vm.stopPrank();

        // First deposit exactly up to the limit – should pass
        vm.prank(address(deployment.vault));
        manager.modifySubvaultBalance(subvault, asset, 1 ether);
        assertEq(manager.subvaultState(subvault).balance, subvaultLimit, "Subvault balance should equal the limit");

        // Second deposit would exceed the limit – expect a LimitExceeded revert
        vm.prank(address(deployment.vault));
        vm.expectPartialRevert(IRiskManager.LimitExceeded.selector);
        manager.modifySubvaultBalance(subvault, asset, 1 ether);
    }

    /// @notice Test that "modifySubvaultBalance" does not revert when removing assets.
    function testModifySubvaultBalance_NotRevertOnLimitExceededWhenRemoving() external {
        Deployment memory deployment = createVault(vaultAdmin, vaultProxyAdmin, assetsDefault);
        RiskManager manager = deployment.riskManager;
        Oracle oracle = deployment.oracle;

        vm.prank(vaultAdmin);
        address subvault = deployment.vault.createSubvault(0, vaultProxyAdmin, address(deployment.verifier));

        int256 subvaultLimit = 20 ether;
        vm.prank(vaultAdmin);
        manager.setSubvaultLimit(subvault, subvaultLimit);

        vm.prank(vaultAdmin);
        manager.allowSubvaultAssets(subvault, assetsDefault);

        uint224 price = 1e18;
        IOracle.Report[] memory reports = new IOracle.Report[](1);
        reports[0] = IOracle.Report({asset: asset, priceD18: price});

        vm.startPrank(vaultAdmin);
        oracle.submitReports(reports);
        oracle.acceptReport(asset, price, uint32(block.timestamp));
        vm.stopPrank();

        // Fill subvault balance up to the limit
        vm.prank(address(deployment.vault));
        manager.modifySubvaultBalance(subvault, asset, subvaultLimit);
        assertEq(manager.subvaultState(subvault).balance, subvaultLimit, "Subvault balance should equal limit");

        subvaultLimit = 0.001 ether;

        // Manually set the subvault limit to a very small value to verify that revert does not happen.
        vm.prank(vaultAdmin);
        manager.setSubvaultLimit(subvault, subvaultLimit);

        int256 change = -0.1 ether;
        vm.prank(address(deployment.vault));
        manager.modifySubvaultBalance(subvault, asset, change);

        assertTrue(manager.subvaultState(subvault).balance > subvaultLimit, "Subvault balance should be greater than the limit");
=======
        uint224 price = 1e18 + 1;

        IOracle.Report[] memory reports = new IOracle.Report[](1);
        reports[0] = IOracle.Report({asset: asset, priceD18: price});

        vm.prank(vaultAdmin);
        oracle.submitReports(reports);

        vm.prank(vaultAdmin);
        oracle.acceptReport(asset, price, uint32(block.timestamp));

        vm.expectPartialRevert(SafeCast.SafeCastOverflowedUintToInt.selector);
        manager.convertToShares(asset, isNegativeValue ? -type(int256).max : type(int256).max);
>>>>>>> 2d93e07f
    }
}<|MERGE_RESOLUTION|>--- conflicted
+++ resolved
@@ -418,19 +418,12 @@
         assertEq(manager.convertToShares(asset, 1 ether), 0.1 ether, "Subvault should have 0.1 shares");
     }
 
-<<<<<<< HEAD
     /// @notice Test that "modifySubvaultBalance" reverts when adding assets exceeds the subvault limit.
     function testModifySubvaultBalance_RevertOnLimitExceededWhenAdding() external {
-=======
-    /// @notice Tests that the function reverts when the result of the multiplication overflows int256.
-    /// @dev We should choose 'price' and 'value' such that (price * value / 1e18) exceeds type(int256).max to ensure the conversion to int256 will overflow.
-    function testConvertToShares_RevertOnOverflow(bool isNegativeValue) external {
->>>>>>> 2d93e07f
-        Deployment memory deployment = createVault(vaultAdmin, vaultProxyAdmin, assetsDefault);
-        RiskManager manager = deployment.riskManager;
-        Oracle oracle = deployment.oracle;
-
-<<<<<<< HEAD
+        Deployment memory deployment = createVault(vaultAdmin, vaultProxyAdmin, assetsDefault);
+        RiskManager manager = deployment.riskManager;
+        Oracle oracle = deployment.oracle;
+        
         vm.prank(vaultAdmin);
         address subvault = deployment.vault.createSubvault(0, vaultProxyAdmin, address(deployment.verifier));
 
@@ -502,7 +495,15 @@
         manager.modifySubvaultBalance(subvault, asset, change);
 
         assertTrue(manager.subvaultState(subvault).balance > subvaultLimit, "Subvault balance should be greater than the limit");
-=======
+    }
+
+    /// @notice Tests that the function reverts when the result of the multiplication overflows int256.
+    /// @dev We should choose 'price' and 'value' such that (price * value / 1e18) exceeds type(int256).max to ensure the conversion to int256 will overflow.
+    function testConvertToShares_RevertOnOverflow(bool isNegativeValue) external {
+        Deployment memory deployment = createVault(vaultAdmin, vaultProxyAdmin, assetsDefault);
+        RiskManager manager = deployment.riskManager;
+        Oracle oracle = deployment.oracle;
+        
         uint224 price = 1e18 + 1;
 
         IOracle.Report[] memory reports = new IOracle.Report[](1);
@@ -516,6 +517,5 @@
 
         vm.expectPartialRevert(SafeCast.SafeCastOverflowedUintToInt.selector);
         manager.convertToShares(asset, isNegativeValue ? -type(int256).max : type(int256).max);
->>>>>>> 2d93e07f
     }
 }