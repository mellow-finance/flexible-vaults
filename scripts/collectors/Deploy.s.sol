--- conflicted
+++ resolved
@@ -13,106 +13,5 @@
 
 contract Deploy is Script {
     function run() external {
-<<<<<<< HEAD
-        // uint256 deployerPk = uint256(bytes32(vm.envBytes("HOT_DEPLOYER")));
-        // vm.startBroadcast(deployerPk);
-        // Collector prev = Collector(0xE8a012C59c441d1790053bC1df87B23AAb6D1B67);
-        // Collector collector = new Collector(prev.owner(), address(prev.oracle()));
-        // address[] memory protocols_,
-        // bytes[] memory protocolDeployments_,
-        // address[] memory assets_,
-        // address aaveOracle_,
-        // address nativeWrapper_
-
-=======
-        uint256 deployerPk = uint256(bytes32(vm.envBytes("HOT_DEPLOYER")));
-        vm.startBroadcast(deployerPk);
->>>>>>> e20b9c77
-        address erc20Collector = address(new ERC20Collector());
-        address aaveCollector = address(new AaveCollector());
-        address[] memory protocols = new address[](4);
-        protocols[0] = address(erc20Collector);
-        protocols[1] = address(aaveCollector);
-        protocols[2] = address(aaveCollector);
-        protocols[3] = address(aaveCollector);
-
-        bytes[] memory protocolDeployments = new bytes[](4);
-        protocolDeployments[1] = abi.encode(
-            AaveCollector.ProtocolDeployment({pool: 0x87870Bca3F3fD6335C3F4ce8392D69350B4fA4E2, metadata: "Core"})
-        );
-        protocolDeployments[2] = abi.encode(
-            AaveCollector.ProtocolDeployment({pool: 0x4e033931ad43597d96D6bcc25c280717730B58B1, metadata: "Prime"})
-        );
-        protocolDeployments[3] =
-            abi.encode(AaveCollector.ProtocolDeployment({pool: Constants.SPARK, metadata: "SparkLend"}));
-
-        address[] memory assets = ArraysLibrary.makeAddressArray(
-            abi.encode(
-                Constants.ETH,
-                Constants.WETH,
-                Constants.WSTETH,
-                Constants.USDC,
-                Constants.USDT,
-                Constants.USDS,
-                Constants.USDE,
-                Constants.SUSDE
-            )
-        );
-
-        CustomOracle impl =
-            new CustomOracle(0x54586bE62E3c3580375aE3723C145253060Ca0C2, 0xC02aaA39b223FE8D0A0e5C4F27eAD9083C756Cc2);
-
-        address o = Clones.cloneWithImmutableArgs(address(impl), abi.encode(protocols, protocolDeployments, assets));
-
-        console2.log("erc20Collector:", erc20Collector);
-        console2.logBytes(erc20Collector.code);
-
-        console2.log("aaveCollector:", aaveCollector);
-        console2.logBytes(aaveCollector.code);
-
-        console2.log("impl:", address(impl));
-        console2.logBytes(address(impl).code);
-
-        console2.log("Collector", address(o));
-        console2.logBytes(o.code);
-
-        // CustomOracle(o).getDistributions(
-        //     0x277C6A642564A91ff78b008022D65683cEE5CCC5, 0xC02aaA39b223FE8D0A0e5C4F27eAD9083C756Cc2
-        // );
-        // console2.log("Collector: %s", address(collector));
-        revert("ok");
-
-        // collector.collect(
-        //     0x0000000000000000000000000000000000000000,
-        //     Vault(payable(0x277C6A642564A91ff78b008022D65683cEE5CCC5)),
-        //     Collector.Config({
-        //         baseAssetFallback: address(0),
-        //         oracleUpdateInterval: 24 hours,
-        //         redeemHandlingInterval: 1 hours
-        //     })
-        // );
-        // revert("ok");
-
-        // address user = 0xE98Be1E5538FCbD716C506052eB1Fd5d6fC495A3;
-        // address vault = 0x277C6A642564A91ff78b008022D65683cEE5CCC5;
-
-        // collector.collect(
-        //     user,
-        //     Vault(payable(vault)),
-        //     Collector.Config({
-        //         baseAssetFallback: address(type(uint160).max / 0xf * 0xe),
-        //         oracleUpdateInterval: 24 hours,
-        //         redeemHandlingInterval: 1 hours
-        //     })
-        // );
-
-        // revert("ok");
-        // StrETHOracle.Balance[] memory b = strETHOracle.getDistributions(Vault(payable(vault)));
-        // for (uint256 i = 0; i < b.length; i++) {
-        //     console2.log(b[i].metadata, vm.toString(b[i].asset), vm.toString(b[i].balance));
-        // }
-
-        // console2.log(oracle.tvl(vault));
-        // revert("ok");
     }
 }