// SPDX-License-Identifier: BUSL-1.1
pragma solidity 0.8.25;

import {IAavePoolV3} from "./interfaces/IAavePoolV3.sol";
import {ICowswapSettlement} from "./interfaces/ICowswapSettlement.sol";
import {IWETH} from "./interfaces/IWETH.sol";

import {IERC4626} from "@openzeppelin/contracts/interfaces/IERC4626.sol";
import {IERC20} from "@openzeppelin/contracts/token/ERC20/IERC20.sol";

import {ICurveGauge} from "./interfaces/ICurveGauge.sol";
import {ICurvePool} from "./interfaces/ICurvePool.sol";
import {ITokenMessengerV2} from "./interfaces/ITokenMessengerV2.sol";

<<<<<<< HEAD
import {ICoreWriter} from "./interfaces/ICoreWriter.sol";
=======
import {IL1GatewayRouter} from "./interfaces/IL1GatewayRouter.sol";
>>>>>>> 2e6b9b77
import {IL2GatewayRouter} from "./interfaces/IL2GatewayRouter.sol";

import {ICCIPRouterClient} from "./interfaces/ICCIPRouterClient.sol";

import {IBracketVaultV2} from "./interfaces/IBracketVaultV2.sol";

import {IDepositQueue} from "../../src/interfaces/queues/IDepositQueue.sol";
import {IRedeemQueue} from "../../src/interfaces/queues/IRedeemQueue.sol";

library ABILibrary {
    function getABI(bytes4 selector) internal pure returns (string memory) {
<<<<<<< HEAD
        function() pure returns (bytes4[] memory, string[] memory)[9] memory functions = [
=======
        function() pure returns (bytes4[] memory, string[] memory)[11] memory functions = [
>>>>>>> 2e6b9b77
            getERC20Interfaces,
            getERC4626Interfaces,
            getAaveInterfaces,
            getWETHInterfaces,
            getCowSwapInterfaces,
            getCurveInterfaces,
<<<<<<< HEAD
            getL2GatewayRouter,
            getCctpV2Interfaces,
            getHyperLiquidInterfaces
=======
            getBracketFinanceInterfaces,
            getL1GatewayRouter,
            getL2GatewayRouter,
            getCCIPRouter,
            getCoreVaultInterfaces
>>>>>>> 2e6b9b77
        ];
        for (uint256 i = 0; i < functions.length; i++) {
            (bytes4[] memory selectors, string[] memory abis) = functions[i]();
            for (uint256 j = 0; j < selectors.length; j++) {
                if (selectors[j] == selector) {
                    return abis[j];
                }
            }
        }
        revert("ABILibrary: selector not found");
    }

    function getERC20Interfaces() internal pure returns (bytes4[] memory selectors, string[] memory abis) {
        selectors = new bytes4[](2);
        abis = new string[](2);

        selectors[0] = IERC20.approve.selector;
        selectors[1] = IERC20.transfer.selector;

        abis[0] =
            '{"inputs":[{"internalType":"address","name":"to","type":"address"},{"internalType":"uint256","name":"amount","type":"uint256"}],"name":"approve","outputs":[{"internalType":"bool","name":"","type":"bool"}],"stateMutability":"nonpayable","type":"function"}'; //
        abis[1] =
            '{"inputs":[{"internalType":"address","name":"to","type":"address"},{"internalType":"uint256","name":"amount","type":"uint256"}],"name":"transfer","outputs":[{"internalType":"bool","name":"","type":"bool"}],"stateMutability":"nonpayable","type":"function"}';
    }

    function getCurveInterfaces() internal pure returns (bytes4[] memory selectors, string[] memory abis) {
        selectors = new bytes4[](4);
        abis = new string[](4);

        selectors[0] = ICurvePool.add_liquidity.selector;
        selectors[1] = ICurvePool.remove_liquidity.selector;
        selectors[2] = ICurveGauge.deposit.selector;
        selectors[3] = ICurveGauge.claim_rewards.selector;

        abis[0] =
            '{"inputs":[{"name":"_amounts","type":"uint256[]"},{"name":"_min_mint_amount","type":"uint256"}],"name":"add_liquidity","outputs":[{"name":"","type":"uint256"}],"stateMutability":"nonpayable","type":"function"}';
        abis[1] =
            '{"inputs":[{"name":"_burn_amount","type":"uint256"},{"name":"_min_amounts","type":"uint256[]"}],"name":"remove_liquidity","outputs":[{"name":"","type":"uint256[]"}],"stateMutability":"nonpayable","type":"function"}';

        abis[2] =
            '{"inputs":[{"name":"_value","type":"uint256"}],"name":"deposit","outputs":[],"stateMutability":"nonpayable","type":"function"}';
        abis[3] = '{"inputs":[],"name":"claim_rewards","outputs":[],"stateMutability":"nonpayable","type":"function"}';
    }

    function getERC4626Interfaces() internal pure returns (bytes4[] memory selectors, string[] memory abis) {
        selectors = new bytes4[](4);
        abis = new string[](4);

        selectors[0] = IERC4626.deposit.selector;
        selectors[1] = IERC4626.mint.selector;
        selectors[2] = IERC4626.withdraw.selector;
        selectors[3] = IERC4626.redeem.selector;
        abis[0] =
            '{"inputs":[{"internalType":"uint256","name":"assets","type":"uint256"},{"internalType":"address","name":"receiver","type":"address"}],"name":"deposit","outputs":[{"internalType":"uint256","name":"shares","type":"uint256"}],"stateMutability":"nonpayable","type":"function"}';
        abis[1] =
            '{"inputs":[{"internalType":"uint256","name":"shares","type":"uint256"},{"internalType":"address","name":"receiver","type":"address"}],"name":"mint","outputs":[{"internalType":"uint256","name":"assets","type":"uint256"}],"stateMutability":"nonpayable","type":"function"}';
        abis[2] =
            '{"inputs":[{"internalType":"uint256","name":"assets","type":"uint256"},{"internalType":"address","name":"receiver","type":"address"},{"internalType":"address","name":"owner","type":"address"}],"name":"withdraw","outputs":[{"internalType":"uint256","name":"shares","type":"uint256"}],"stateMutability":"nonpayable","type":"function"}';
        abis[3] =
            '{"inputs":[{"internalType":"uint256","name":"shares","type":"uint256"},{"internalType":"address","name":"receiver","type":"address"},{"internalType":"address","name":"owner","type":"address"}],"name":"redeem","outputs":[{"internalType":"uint256","name":"assets","type":"uint256"}],"stateMutability":"nonpayable","type":"function"}';
    }

    function getAaveInterfaces() internal pure returns (bytes4[] memory selectors, string[] memory abis) {
        selectors = new bytes4[](5);
        abis = new string[](5);

        selectors[0] = IAavePoolV3.supply.selector;
        selectors[1] = IAavePoolV3.withdraw.selector;
        selectors[2] = IAavePoolV3.borrow.selector;
        selectors[3] = IAavePoolV3.repay.selector;
        selectors[4] = IAavePoolV3.setUserEMode.selector;

        abis[0] =
            '{"inputs":[{"internalType":"address","name":"asset","type":"address"},{"internalType":"uint256","name":"amount","type":"uint256"},{"internalType":"address","name":"onBehalfOf","type":"address"},{"internalType":"uint16","name":"referralCode","type":"uint16"}],"name":"supply","outputs":[],"stateMutability":"nonpayable","type":"function"}';
        abis[1] =
            '{"inputs":[{"internalType":"address","name":"asset","type":"address"},{"internalType":"uint256","name":"amount","type":"uint256"},{"internalType":"address","name":"to","type":"address"}],"name":"withdraw","outputs":[{"internalType":"uint256","name":"","type":"uint256"}],"stateMutability":"nonpayable","type":"function"}';
        abis[2] =
            '{"inputs":[{"internalType":"address","name":"asset","type":"address"},{"internalType":"uint256","name":"amount","type":"uint256"},{"internalType":"uint256","name":"interestRateMode","type":"uint256"},{"internalType":"uint16","name":"referralCode","type":"uint16"},{"internalType":"address","name":"onBehalfOf","type":"address"}],"name":"borrow","outputs":[],"stateMutability":"nonpayable","type":"function"}';
        abis[3] =
            '{"inputs":[{"internalType":"address","name":"asset","type":"address"},{"internalType":"uint256","name":"amount","type":"uint256"},{"internalType":"uint256","name":"interestRateMode","type":"uint256"},{"internalType":"address","name":"onBehalfOf","type":"address"}],"name":"repay","outputs":[{"internalType":"uint256","name":"","type":"uint256"}],"stateMutability":"nonpayable","type":"function"}';
        abis[4] =
            '{"inputs":[{"internalType":"uint8","name":"categoryId","type":"uint8"}],"name":"setUserEMode","outputs":[],"stateMutability":"nonpayable","type":"function"}';
    }

    function getWETHInterfaces() internal pure returns (bytes4[] memory selectors, string[] memory abis) {
        selectors = new bytes4[](2);
        abis = new string[](2);

        selectors[0] = IWETH.deposit.selector;
        selectors[1] = IWETH.withdraw.selector;

        abis[0] =
            '{"constant":false,"inputs":[],"name":"deposit","outputs":[],"payable":true,"stateMutability":"payable","type":"function"}';
        abis[1] =
            '{"constant":false,"inputs":[{"name":"wad","type":"uint256"}],"name":"withdraw","outputs":[],"payable":false,"stateMutability":"nonpayable","type":"function"}';
    }

    function getCowSwapInterfaces() internal pure returns (bytes4[] memory selectors, string[] memory abis) {
        selectors = new bytes4[](2);
        abis = new string[](2);

        selectors[0] = ICowswapSettlement.setPreSignature.selector;
        selectors[1] = ICowswapSettlement.invalidateOrder.selector;

        abis[0] =
            '{"inputs":[{"internalType":"bytes","name":"orderUid","type":"bytes"},{"internalType":"bool","name":"signed","type":"bool"}],"name":"setPreSignature","outputs":[],"stateMutability":"nonpayable","type":"function"}';
        abis[1] =
            '{"inputs":[{"internalType":"bytes","name":"orderUid","type":"bytes"}],"name":"invalidateOrder","outputs":[],"stateMutability":"nonpayable","type":"function"}';
    }

    function getL2GatewayRouter() internal pure returns (bytes4[] memory selectors, string[] memory abis) {
        selectors = new bytes4[](1);
        abis = new string[](1);

        selectors[0] = IL2GatewayRouter.outboundTransfer.selector;
        abis[0] =
            '{"inputs":[{"internalType":"address","name":"l1Token","type":"address"},{"internalType":"address","name":"to","type":"address"},{"internalType":"uint256","name":"amount","type":"uint256"},{"internalType":"bytes","name":"data","type":"bytes"}],"name":"outboundTransfer","outputs":[{"internalType":"bytes","name":"","type":"bytes"}],"stateMutability":"payable","type":"function"}';
    }

<<<<<<< HEAD
    function getCctpV2Interfaces() internal pure returns (bytes4[] memory selectors, string[] memory abis) {
        selectors = new bytes4[](1);
        abis = new string[](1);

        selectors[0] = ITokenMessengerV2.depositForBurn.selector;
        abis[0] =
            '{"inputs":[{"internalType":"uint256","name":"amount","type":"uint256"},{"internalType":"uint32","name":"destinationDomain","type":"uint32"},{"internalType":"bytes32","name":"mintRecipient","type":"bytes32"},{"internalType":"address","name":"burnToken","type":"address"},{"internalType":"bytes32","name":"destinationCaller","type":"bytes32"},{"internalType":"uint256","name":"maxFee","type":"uint256"},{"internalType":"uint32","name":"minFinalityThreshold","type":"uint32"}],"name":"depositForBurn","outputs":[],"stateMutability":"nonpayable","type":"function"}';
    }

    function getHyperLiquidInterfaces() internal pure returns (bytes4[] memory selectors, string[] memory abis) {
        selectors = new bytes4[](1);
        abis = new string[](1);

        selectors[0] = ICoreWriter.sendRawAction.selector;
        abis[0] =
            '{"inputs":[{"internalType":"bytes","name":"rawAction","type":"bytes"}],"name":"sendRawAction","outputs":[],"stateMutability":"nonpayable","type":"function"}';
=======
    function getL1GatewayRouter() internal pure returns (bytes4[] memory selectors, string[] memory abis) {
        selectors = new bytes4[](1);
        abis = new string[](1);

        selectors[0] = IL1GatewayRouter.outboundTransfer.selector;
        abis[0] =
            '{"inputs":[{"internalType":"address","name":"_token","type":"address"},{"internalType":"address","name":"_to","type":"address"},{"internalType":"uint256","name":"_amount","type":"uint256"},{"internalType":"uint256","name":"_maxGas","type":"uint256"},{"internalType":"uint256","name":"_gasPriceBid","type":"uint256"},{"internalType":"bytes","name":"_data","type":"bytes"}],"name":"outboundTransfer","outputs":[{"internalType":"bytes","name":"","type":"bytes"}],"stateMutability":"payable","type":"function"}';
    }

    function getCCIPRouter() internal pure returns (bytes4[] memory selectors, string[] memory abis) {
        selectors = new bytes4[](1);
        abis = new string[](1);

        selectors[0] = ICCIPRouterClient.ccipSend.selector;
        abis[0] =
            '{"inputs":[{"internalType":"uint64","name":"destinationChainSelector","type":"uint64"},{"components":[{"internalType":"bytes","name":"receiver","type":"bytes"},{"internalType":"bytes","name":"data","type":"bytes"},{"components":[{"internalType":"address","name":"token","type":"address"},{"internalType":"uint256","name":"amount","type":"uint256"}],"internalType":"structClient.EVMTokenAmount[]","name":"tokenAmounts","type":"tuple[]"},{"internalType":"address","name":"feeToken","type":"address"},{"internalType":"bytes","name":"extraArgs","type":"bytes"}],"internalType":"structClient.EVM2AnyMessage","name":"message","type":"tuple"}],"name":"ccipSend","outputs":[{"internalType":"bytes32","name":"","type":"bytes32"}],"stateMutability":"payable","type":"function"}';
    }

    function getBracketFinanceInterfaces() internal pure returns (bytes4[] memory selectors, string[] memory abis) {
        selectors = new bytes4[](3);
        abis = new string[](3);

        selectors[0] = IBracketVaultV2.deposit.selector;
        selectors[1] = IBracketVaultV2.withdraw.selector;
        selectors[2] = IBracketVaultV2.claimWithdrawal.selector;

        abis[0] =
            '{"inputs":[{"internalType":"uint256","name":"assets","type":"uint256"},{"internalType":"address","name":"destination","type":"address"}],"name":"deposit","outputs":[],"stateMutability":"nonpayable","type":"function"}';
        abis[1] =
            '{"inputs":[{"internalType":"uint256","name":"assets","type":"uint256"},{"internalType":"bytes32","name":"salt","type":"bytes32"}],"name":"withdraw","outputs":[],"stateMutability":"nonpayable","type":"function"}';
        abis[2] =
            '{"inputs":[{"internalType":"uint256","name":"shares","type":"uint256"},{"internalType":"uint16","name":"claimEpoch","type":"uint16"},{"internalType":"uint256","name":"timestamp","type":"uint256"},{"internalType":"bytes32","name":"salt","type":"bytes32"}],"name":"claimWithdrawal","outputs":[],"stateMutability":"nonpayable","type":"function"}';
    }

    function getCoreVaultInterfaces() internal pure returns (bytes4[] memory selectors, string[] memory abis) {
        selectors = new bytes4[](3);
        abis = new string[](3);

        selectors[0] = IDepositQueue.deposit.selector;
        selectors[1] = IRedeemQueue.redeem.selector;
        selectors[2] = IRedeemQueue.claim.selector;

        abis[0] =
            '{"inputs":[{"internalType":"uint224","name":"assets","type":"uint224"},{"internalType":"address","name":"referral","type":"address"},{"internalType":"bytes32[]","name":"merkleProof","type":"bytes32[]"}],"name":"deposit","outputs":[],"stateMutability":"payable","type":"function"}';
        abis[1] =
            '{"inputs":[{"internalType":"uint256","name":"shares","type":"uint256"}],"name":"redeem","outputs":[],"stateMutability":"nonpayable","type":"function"}';
        abis[2] =
            '{"inputs":[{"internalType":"address","name":"receiver","type":"address"},{"internalType":"uint32[]","name":"timestamps","type":"uint32[]"}],"name":"claim","outputs":[{"internalType":"uint256","name":"assets","type":"uint256"}],"stateMutability":"nonpayable","type":"function"}';
>>>>>>> 2e6b9b77
    }
}<|MERGE_RESOLUTION|>--- conflicted
+++ resolved
@@ -12,11 +12,8 @@
 import {ICurvePool} from "./interfaces/ICurvePool.sol";
 import {ITokenMessengerV2} from "./interfaces/ITokenMessengerV2.sol";
 
-<<<<<<< HEAD
 import {ICoreWriter} from "./interfaces/ICoreWriter.sol";
-=======
 import {IL1GatewayRouter} from "./interfaces/IL1GatewayRouter.sol";
->>>>>>> 2e6b9b77
 import {IL2GatewayRouter} from "./interfaces/IL2GatewayRouter.sol";
 
 import {ICCIPRouterClient} from "./interfaces/ICCIPRouterClient.sol";
@@ -28,28 +25,20 @@
 
 library ABILibrary {
     function getABI(bytes4 selector) internal pure returns (string memory) {
-<<<<<<< HEAD
-        function() pure returns (bytes4[] memory, string[] memory)[9] memory functions = [
-=======
-        function() pure returns (bytes4[] memory, string[] memory)[11] memory functions = [
->>>>>>> 2e6b9b77
+        function() pure returns (bytes4[] memory, string[] memory)[13] memory functions = [
             getERC20Interfaces,
             getERC4626Interfaces,
             getAaveInterfaces,
             getWETHInterfaces,
             getCowSwapInterfaces,
             getCurveInterfaces,
-<<<<<<< HEAD
-            getL2GatewayRouter,
-            getCctpV2Interfaces,
-            getHyperLiquidInterfaces
-=======
             getBracketFinanceInterfaces,
             getL1GatewayRouter,
             getL2GatewayRouter,
             getCCIPRouter,
-            getCoreVaultInterfaces
->>>>>>> 2e6b9b77
+            getCoreVaultInterfaces,
+            getCctpV2Interfaces,
+            getHyperLiquidInterfaces
         ];
         for (uint256 i = 0; i < functions.length; i++) {
             (bytes4[] memory selectors, string[] memory abis) = functions[i]();
@@ -169,7 +158,6 @@
             '{"inputs":[{"internalType":"address","name":"l1Token","type":"address"},{"internalType":"address","name":"to","type":"address"},{"internalType":"uint256","name":"amount","type":"uint256"},{"internalType":"bytes","name":"data","type":"bytes"}],"name":"outboundTransfer","outputs":[{"internalType":"bytes","name":"","type":"bytes"}],"stateMutability":"payable","type":"function"}';
     }
 
-<<<<<<< HEAD
     function getCctpV2Interfaces() internal pure returns (bytes4[] memory selectors, string[] memory abis) {
         selectors = new bytes4[](1);
         abis = new string[](1);
@@ -186,7 +174,8 @@
         selectors[0] = ICoreWriter.sendRawAction.selector;
         abis[0] =
             '{"inputs":[{"internalType":"bytes","name":"rawAction","type":"bytes"}],"name":"sendRawAction","outputs":[],"stateMutability":"nonpayable","type":"function"}';
-=======
+    }
+
     function getL1GatewayRouter() internal pure returns (bytes4[] memory selectors, string[] memory abis) {
         selectors = new bytes4[](1);
         abis = new string[](1);
@@ -235,6 +224,5 @@
             '{"inputs":[{"internalType":"uint256","name":"shares","type":"uint256"}],"name":"redeem","outputs":[],"stateMutability":"nonpayable","type":"function"}';
         abis[2] =
             '{"inputs":[{"internalType":"address","name":"receiver","type":"address"},{"internalType":"uint32[]","name":"timestamps","type":"uint32[]"}],"name":"claim","outputs":[{"internalType":"uint256","name":"assets","type":"uint256"}],"stateMutability":"nonpayable","type":"function"}';
->>>>>>> 2e6b9b77
     }
 }