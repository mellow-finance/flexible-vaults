// SPDX-License-Identifier: BUSL-1.1
pragma solidity 0.8.25;

import "../common/Permissions.sol";
import "../common/ProofLibrary.sol";
import "../common/interfaces/ICowswapSettlement.sol";
import {IWETH as WETHInterface} from "../common/interfaces/IWETH.sol";
import {IWSTETH as WSTETHInterface} from "../common/interfaces/IWSTETH.sol";
import "../common/interfaces/Imports.sol";

import "./strETHLibrary.sol";
import "./tqETHLibrary.sol";

library Constants {
    string public constant DEPLOYMENT_NAME = "Mellow";
    uint256 public constant DEPLOYMENT_VERSION = 1;

    address public constant ETH = 0xEeeeeEeeeEeEeeEeEeEeeEEEeeeeEeeeeeeeEEeE;
    address public constant WETH = 0xC02aaA39b223FE8D0A0e5C4F27eAD9083C756Cc2;
    address public constant WSTETH = 0x7f39C581F595B53c5cb19bD0b3f8dA6c935E2Ca0;
    address public constant STETH = 0xae7ab96520DE3A18E5e111B5EaAb095312D7fE84;
    address public constant USDC = 0xA0b86991c6218b36c1d19D4a2e9Eb0cE3606eB48;
    address public constant USDT = 0xdAC17F958D2ee523a2206206994597C13D831ec7;
    address public constant USDS = 0xdC035D45d973E3EC169d2276DDab16f1e407384F;
    address public constant USDU = 0xdde3eC717f220Fc6A29D6a4Be73F91DA5b718e55;

    address public constant USDE = 0x4c9EDD5852cd905f086C759E8383e09bff1E68B3;
    address public constant SUSDE = 0x9D39A5DE30e57443BfF2A8307A4256c8797A3497;

    address public constant COWSWAP_SETTLEMENT = 0x9008D19f58AAbD9eD0D60971565AA8510560ab41;
    address public constant COWSWAP_VAULT_RELAYER = 0xC92E8bdf79f0507f65a392b0ab4667716BFE0110;

    address public constant AAVE_CORE = 0x87870Bca3F3fD6335C3F4ce8392D69350B4fA4E2;
    address public constant AAVE_PRIME = 0x4e033931ad43597d96D6bcc25c280717730B58B1;

    address public constant AAVE_V3_ORACLE = 0x54586bE62E3c3580375aE3723C145253060Ca0C2;

    address public constant EIGEN_LAYER_DELEGATION_MANAGER = 0x39053D51B77DC0d36036Fc1fCc8Cb819df8Ef37A;
    address public constant EIGEN_LAYER_STRATEGY_MANAGER = 0x858646372CC42E1A627fcE94aa7A7033e7CF075A;
    address public constant EIGEN_LAYER_REWARDS_COORDINATOR = 0x7750d328b314EfFa365A0402CcfD489B80B0adda;

    address public constant SYMBIOTIC_VAULT_FACTORY = 0xAEb6bdd95c502390db8f52c8909F703E9Af6a346;
    address public constant SYMBIOTIC_FARM_FACTORY = 0xFEB871581C2ab2e1EEe6f7dDC7e6246cFa087A23;

    address public constant FE_ORACLE = 0x5250Ae8A29A19DF1A591cB1295ea9bF2B0232453;

    address public constant STRETH_ARBITRUM_SUBVAULT_0 = 0x222fa99C485a088564eb43fAA50Bc10b2497CDB2;
    address public constant ARBITRUM_L1_GATEWAY_ROUTER = 0x72Ce9c846789fdB6fC1f34aC4AD25Dd9ef7031ef;
    address public constant ARBITRUM_L1_TOKEN_GATEWAY_WSTETH = 0x0F25c1DC2a9922304f2eac71DCa9B07E310e8E5a;

    address public constant STRETH_PLASMA_SUBVAULT_0 = 0xbbF9400C09B0F649F3156989F1CCb9c016f943bb;
    address public constant CCIP_PLASMA_ROUTER = 0xcDca5D374e46A6DDDab50bD2D9acB8c796eC35C3;
    uint64 public constant CCIP_PLASMA_CHAIN_SELECTOR = 9335212494177455608;
    address public constant CCIP_ETHEREUM_ROUTER = 0x80226fc0Ee2b096224EeAc085Bb9a8cba1146f7D;
    uint64 public constant CCIP_ETHEREUM_CHAIN_SELECTOR = 5009297550715157269;

<<<<<<< HEAD
    address public constant STRETH = 0x277C6A642564A91ff78b008022D65683cEE5CCC5;
    address public constant STRETH_DEPOSIT_QUEUE_ETH = 0xE707321B887b9da133AC5fCc5eDB78Ab177a152D;
    address public constant STRETH_DEPOSIT_QUEUE_WETH = 0x2eA268f1018a4767bF5da42D531Ea9e943942A36;
    address public constant STRETH_DEPOSIT_QUEUE_WSTETH = 0x614cb9E9D13712781DfD15aDC9F3DAde60E4eFAb;
    address public constant STRETH_REDEEM_QUEUE_WSTETH = 0x1ae8C006b5C97707aa074AaeD42BecAD2CF80Da2;
=======
    address public constant CURVE_USDC_USDU_POOL = 0x771c91e699B4B23420de3F81dE2aA38C4041632b;
    address public constant CURVE_USDC_USDU_GAUGE = 0x0E2662672adC42Bb73d39196f9f557C11B4FCcf9;

    address public constant MORPHO_USDC_ALPHAPING = 0xb0f05E4De970A1aaf77f8C2F823953a367504BA9;
    address public constant MORPHO_WETH_ALPHAPING = 0x47fe8Ab9eE47DD65c24df52324181790b9F47EfC;

    address public constant BRACKET_FINANCE_WETH_VAULT = 0x3588e6Cb5DCa99E35bA2E2a5D42cdDb46365e71B;
    address public constant BRACKET_FINANCE_USDC_VAULT = 0xb8ca40E2c5d77F0Bc1Aa88B2689dddB279F7a5eb;
>>>>>>> a651a5ef

    function protocolDeployment() internal pure returns (ProtocolDeployment memory) {
        return ProtocolDeployment({
            deploymentName: DEPLOYMENT_NAME,
            deploymentVersion: DEPLOYMENT_VERSION,
            eigenLayerDelegationManager: EIGEN_LAYER_DELEGATION_MANAGER,
            eigenLayerStrategyManager: EIGEN_LAYER_STRATEGY_MANAGER,
            eigenLayerRewardsCoordinator: EIGEN_LAYER_REWARDS_COORDINATOR,
            symbioticVaultFactory: SYMBIOTIC_VAULT_FACTORY,
            symbioticFarmFactory: SYMBIOTIC_FARM_FACTORY,
            wsteth: WSTETH,
            weth: WETH,
            proxyAdmin: 0x81698f87C6482bF1ce9bFcfC0F103C4A0Adf0Af0,
            deployer: 0xE98Be1E5538FCbD716C506052eB1Fd5d6fC495A3,
            factoryImplementation: Factory(0x0000000397b71C8f3182Fd40D247330D218fdC72),
            factory: Factory(0x0000000f9686896836C39cf721141922Ce42639f),
            consensusFactory: Factory(0xaEEB06CBd91A18b51a2D30b61477eAeE3a9633C3),
            depositQueueFactory: Factory(0xBB92A7B9695750e1234BaB18F83b73686dd09854),
            redeemQueueFactory: Factory(0xfe76b5fd238553D65Ce6dd0A572C0fda629F8421),
            feeManagerFactory: Factory(0xF7223356819Ea48f25880b6c2ab3e907CC336D45),
            oracleFactory: Factory(0x0CdFf250C7a071fdc72340D820C5C8e29507Aaad),
            riskManagerFactory: Factory(0xa51E4FA916b939Fa451520D2B7600c740d86E5A0),
            shareManagerFactory: Factory(0x952f39AA62E94db3Ad0d1C7D1E43C1a8519E45D8),
            subvaultFactory: Factory(0x75FE0d73d3C64cdC1C6449D9F977Be6857c4d011),
            vaultFactory: Factory(0x4E38F679e46B3216f0bd4B314E9C429AFfB1dEE3),
            verifierFactory: Factory(0x04B30b1e98950e6A13550d84e991bE0d734C2c61),
            erc20VerifierFactory: Factory(0x2e234F4E1b7934d5F4bEAE3fF2FDC109f5C42F1d),
            symbioticVerifierFactory: Factory(0x41C443F10a92D597e6c9E271140BC94c10f5159F),
            eigenLayerVerifierFactory: Factory(0x77A83AcBf7A6df20f1D681b4810437d74AE790F8),
            consensusImplementation: Consensus(0x0000000167598d2C78E2313fD5328E16bD9A0b13),
            depositQueueImplementation: DepositQueue(payable(0x00000006dA9f179BFE250Dd1c51cD2d3581930c8)),
            signatureDepositQueueImplementation: SignatureDepositQueue(payable(0x00000003887dfBCEbD1e4097Ad89B690de7eFbf9)),
            redeemQueueImplementation: RedeemQueue(payable(0x0000000285805eac535DADdb9648F1E10DfdC411)),
            signatureRedeemQueueImplementation: SignatureRedeemQueue(payable(0x0000000b2082667589A16c4cF18e9f923781c471)),
            feeManagerImplementation: FeeManager(0x0000000dE74e5D51651326E0A3e1ACA94bEAF6E1),
            oracleImplementation: Oracle(0x0000000F0d3D1c31b72368366A4049C05E291D58),
            riskManagerImplementation: RiskManager(0x0000000714cf2851baC1AE2f41871862e9D216fD),
            tokenizedShareManagerImplementation: TokenizedShareManager(0x0000000E8eb7173fA1a3ba60eCA325bcB6aaf378),
            basicShareManagerImplementation: BasicShareManager(0x00000005564AAE40D88e2F08dA71CBe156767977),
            subvaultImplementation: Subvault(payable(0x0000000E535B4E063f8372933A55470e67910a66)),
            verifierImplementation: Verifier(0x000000047Fc878662006E78D5174FB4285637966),
            vaultImplementation: Vault(payable(0x0000000615B2771511dAa693aC07BE5622869E01)),
            bitmaskVerifier: BitmaskVerifier(0x0000000263Fb29C3D6B0C5837883519eF05ea20A),
            eigenLayerVerifierImplementation: EigenLayerVerifier(0x00000003F82051A8B2F020B79e94C3DC94E89B81),
            erc20VerifierImplementation: ERC20Verifier(0x00000009207D366cBB8549837F8Ae4bf800Af2D6),
            symbioticVerifierImplementation: SymbioticVerifier(0x00000000cBC6f5d4348496FfA22Cf014b9DA394B),
            vaultConfigurator: VaultConfigurator(0x000000028be48f9E62E13403480B60C4822C5aa5),
            basicRedeemHook: BasicRedeemHook(0x0000000637f1b1ccDA4Af2dB6CDDf5e5Ec45fd93),
            redirectingDepositHook: RedirectingDepositHook(0x00000004d3B17e5391eb571dDb8fDF95646ca827),
            lidoDepositHook: LidoDepositHook(0x000000065d1A7bD71f52886910aaBE6555b7317c),
            oracleHelper: OracleHelper(0x000000005F543c38d5ea6D0bF10A50974Eb55E35)
        });
    }

    function getTqETHPreProdDeployment() internal pure returns (VaultDeployment memory $) {
        address proxyAdmin = 0xC1211878475Cd017fecb922Ae63cc3815FA45652;
        address lazyVaultAdmin = 0xE8bEc6Fb52f01e487415D3Ed3797ab92cBfdF498;
        address activeVaultAdmin = 0x7885B30F0DC0d8e1aAf0Ed6580caC22d5D09ff4f;
        address oracleUpdater = 0x3F1C3Eb0bC499c1A091B635dEE73fF55E19cdCE9;
        address curator = 0x55666095cD083a92E368c0CBAA18d8a10D3b65Ec;
        address pauser1 = 0xFeCeb0255a4B7Cd05995A7d617c0D52c994099CF;
        address pauser2 = 0x8b7C1b52e2d606a526abD73f326c943c75e45Bd3;

        address timelockController = 0xFA4B93A6A482dE973cAcFd89e8CB7a425016Fb89;
        ProtocolDeployment memory pd = protocolDeployment();
        address deployer = pd.deployer;

        address[] memory assets_ = new address[](3);
        assets_[0] = Constants.ETH;
        assets_[1] = Constants.WETH;
        assets_[2] = Constants.WSTETH;

        {
            Vault.RoleHolder[] memory holders = new Vault.RoleHolder[](42);

            uint256 i = 0;
            // activeVaultAdmin roles:
            holders[i++] = Vault.RoleHolder(Permissions.ACCEPT_REPORT_ROLE, activeVaultAdmin);
            holders[i++] = Vault.RoleHolder(Permissions.SET_MERKLE_ROOT_ROLE, activeVaultAdmin);
            holders[i++] = Vault.RoleHolder(Permissions.ALLOW_CALL_ROLE, activeVaultAdmin);
            holders[i++] = Vault.RoleHolder(Permissions.DISALLOW_CALL_ROLE, activeVaultAdmin);
            holders[i++] = Vault.RoleHolder(Permissions.SET_VAULT_LIMIT_ROLE, activeVaultAdmin);
            holders[i++] = Vault.RoleHolder(Permissions.SET_SUBVAULT_LIMIT_ROLE, activeVaultAdmin);
            holders[i++] = Vault.RoleHolder(Permissions.ALLOW_SUBVAULT_ASSETS_ROLE, activeVaultAdmin);
            holders[i++] = Vault.RoleHolder(Permissions.MODIFY_VAULT_BALANCE_ROLE, activeVaultAdmin);
            holders[i++] = Vault.RoleHolder(Permissions.MODIFY_SUBVAULT_BALANCE_ROLE, activeVaultAdmin);

            // emergeny pauser roles:
            holders[i++] = Vault.RoleHolder(Permissions.SET_FLAGS_ROLE, address(timelockController));
            holders[i++] = Vault.RoleHolder(Permissions.SET_MERKLE_ROOT_ROLE, address(timelockController));
            holders[i++] = Vault.RoleHolder(Permissions.SET_QUEUE_STATUS_ROLE, address(timelockController));

            // oracle updater roles:
            holders[i++] = Vault.RoleHolder(Permissions.SUBMIT_REPORTS_ROLE, oracleUpdater);

            // curator roles:
            holders[i++] = Vault.RoleHolder(Permissions.CALLER_ROLE, curator);
            holders[i++] = Vault.RoleHolder(Permissions.PULL_LIQUIDITY_ROLE, curator);
            holders[i++] = Vault.RoleHolder(Permissions.PUSH_LIQUIDITY_ROLE, curator);

            // deployer roles:
            holders[i++] = Vault.RoleHolder(Permissions.CREATE_QUEUE_ROLE, deployer);
            holders[i++] = Vault.RoleHolder(Permissions.CREATE_SUBVAULT_ROLE, deployer);
            holders[i++] = Vault.RoleHolder(Permissions.SET_VAULT_LIMIT_ROLE, deployer);
            holders[i++] = Vault.RoleHolder(Permissions.ALLOW_SUBVAULT_ASSETS_ROLE, deployer);
            holders[i++] = Vault.RoleHolder(Permissions.SET_SUBVAULT_LIMIT_ROLE, deployer);
            holders[i++] = Vault.RoleHolder(Permissions.SUBMIT_REPORTS_ROLE, deployer);
            holders[i++] = Vault.RoleHolder(Permissions.ACCEPT_REPORT_ROLE, deployer);
            assembly {
                mstore(holders, i)
            }

            $.initParams = VaultConfigurator.InitParams({
                version: 0,
                proxyAdmin: proxyAdmin,
                vaultAdmin: lazyVaultAdmin,
                shareManagerVersion: 0,
                shareManagerParams: abi.encode(bytes32(0), "Theoriq AlphaVault ETH", "tqETH"),
                feeManagerVersion: 0,
                feeManagerParams: abi.encode(deployer, lazyVaultAdmin, uint24(0), uint24(0), uint24(1e5), uint24(1e4)),
                riskManagerVersion: 0,
                riskManagerParams: abi.encode(type(int256).max),
                oracleVersion: 0,
                oracleParams: abi.encode(
                    IOracle.SecurityParams({
                        maxAbsoluteDeviation: 0.005 ether,
                        suspiciousAbsoluteDeviation: 0.001 ether,
                        maxRelativeDeviationD18: 0.005 ether,
                        suspiciousRelativeDeviationD18: 0.001 ether,
                        timeout: 1 hours,
                        depositInterval: 1 hours,
                        redeemInterval: 2 days
                    }),
                    assets_
                ),
                defaultDepositHook: address(pd.redirectingDepositHook),
                defaultRedeemHook: address(pd.basicRedeemHook),
                queueLimit: 6,
                roleHolders: holders
            });
        }

        $.vault = Vault(payable(0xf328463fb20d9265C612155F4d023f8cD79916C7));

        {
            Vault.RoleHolder[] memory holders = new Vault.RoleHolder[](50);
            uint256 i = 0;

            // lazyVaultAdmin roles:
            holders[i++] = Vault.RoleHolder(Permissions.DEFAULT_ADMIN_ROLE, lazyVaultAdmin);

            // activeVaultAdmin roles:
            holders[i++] = Vault.RoleHolder(Permissions.ACCEPT_REPORT_ROLE, activeVaultAdmin);
            holders[i++] = Vault.RoleHolder(Permissions.SET_MERKLE_ROOT_ROLE, activeVaultAdmin);
            holders[i++] = Vault.RoleHolder(Permissions.ALLOW_CALL_ROLE, activeVaultAdmin);
            holders[i++] = Vault.RoleHolder(Permissions.DISALLOW_CALL_ROLE, activeVaultAdmin);
            holders[i++] = Vault.RoleHolder(Permissions.SET_VAULT_LIMIT_ROLE, activeVaultAdmin);
            holders[i++] = Vault.RoleHolder(Permissions.SET_SUBVAULT_LIMIT_ROLE, activeVaultAdmin);
            holders[i++] = Vault.RoleHolder(Permissions.ALLOW_SUBVAULT_ASSETS_ROLE, activeVaultAdmin);
            holders[i++] = Vault.RoleHolder(Permissions.MODIFY_VAULT_BALANCE_ROLE, activeVaultAdmin);
            holders[i++] = Vault.RoleHolder(Permissions.MODIFY_SUBVAULT_BALANCE_ROLE, activeVaultAdmin);

            // emergeny pauser roles:
            holders[i++] = Vault.RoleHolder(Permissions.SET_FLAGS_ROLE, address(timelockController));
            holders[i++] = Vault.RoleHolder(Permissions.SET_MERKLE_ROOT_ROLE, address(timelockController));
            holders[i++] = Vault.RoleHolder(Permissions.SET_QUEUE_STATUS_ROLE, address(timelockController));

            // oracle updater roles:
            holders[i++] = Vault.RoleHolder(Permissions.SUBMIT_REPORTS_ROLE, oracleUpdater);

            // curator roles:
            holders[i++] = Vault.RoleHolder(Permissions.CALLER_ROLE, curator);
            holders[i++] = Vault.RoleHolder(Permissions.PULL_LIQUIDITY_ROLE, curator);
            holders[i++] = Vault.RoleHolder(Permissions.PUSH_LIQUIDITY_ROLE, curator);

            assembly {
                mstore(holders, i)
            }
            $.holders = holders;
        }

        $.depositHook = address(pd.redirectingDepositHook);
        $.redeemHook = address(pd.basicRedeemHook);
        $.assets = assets_;
        $.depositQueueAssets = assets_;
        $.redeemQueueAssets = assets_;
        $.subvaultVerifiers = new address[](1);
        $.subvaultVerifiers[0] = 0x972C2c6b0f11dC748635b00dAD36Bf0BdE08Aa82;
        $.timelockControllers = new address[](1);
        $.timelockControllers[0] = timelockController;

        $.timelockProposers = new address[](2);
        $.timelockProposers[0] = lazyVaultAdmin;
        $.timelockProposers[1] = deployer;

        $.timelockExecutors = new address[](2);
        $.timelockExecutors[0] = pauser1;
        $.timelockExecutors[1] = pauser2;
        $.calls = new SubvaultCalls[](1);
        (, IVerifier.VerificationPayload[] memory leaves) = tqETHLibrary.getSubvault0Proofs(curator);
        $.calls[0] = tqETHLibrary.getSubvault0SubvaultCalls(curator, leaves);
    }

    function getStrETHDeployment() internal pure returns (VaultDeployment memory $) {
        address proxyAdmin = 0x81698f87C6482bF1ce9bFcfC0F103C4A0Adf0Af0;
        address lazyVaultAdmin = 0xAbE20D266Ae54b9Ae30492dEa6B6407bF18fEeb5;
        address activeVaultAdmin = 0xeb1CaFBcC8923eCbc243ff251C385C201A6c734a;
        address oracleUpdater = 0xd27fFB15Dd00D5E52aC2BFE6d5AFD36caE850081;
        address curator = 0x5Dbf9287787A5825beCb0321A276C9c92d570a75;
        address lidoPauser = 0xA916fD5252160A7E56A6405741De76dc0Da5A0Cd;
        address mellowPauser = 0xa6278B726d4AA09D14f9E820D7785FAd82E7196F;
        address treasury = 0xb1E5a8F26C43d019f2883378548a350ecdD1423B;
        address timelockController = 0x8D8b65727729Fb484CB6dc1452D61608a5758596;

        ProtocolDeployment memory pd = protocolDeployment();
        address deployer = pd.deployer;

        address[] memory assets_ = new address[](6);
        assets_[0] = Constants.ETH;
        assets_[1] = Constants.WETH;
        assets_[2] = Constants.WSTETH;
        assets_[3] = Constants.USDC;
        assets_[4] = Constants.USDT;
        assets_[5] = Constants.USDS;

        {
            Vault.RoleHolder[] memory holders = new Vault.RoleHolder[](42);

            uint256 i = 0;

            // lazyAdmin
            holders[i++] = Vault.RoleHolder(Permissions.DEFAULT_ADMIN_ROLE, lazyVaultAdmin);

            // activeVaultAdmin roles:
            holders[i++] = Vault.RoleHolder(Permissions.ACCEPT_REPORT_ROLE, activeVaultAdmin);
            holders[i++] = Vault.RoleHolder(Permissions.SET_MERKLE_ROOT_ROLE, activeVaultAdmin);
            holders[i++] = Vault.RoleHolder(Permissions.ALLOW_CALL_ROLE, activeVaultAdmin);
            holders[i++] = Vault.RoleHolder(Permissions.DISALLOW_CALL_ROLE, activeVaultAdmin);
            holders[i++] = Vault.RoleHolder(Permissions.SET_VAULT_LIMIT_ROLE, activeVaultAdmin);
            holders[i++] = Vault.RoleHolder(Permissions.SET_SUBVAULT_LIMIT_ROLE, activeVaultAdmin);
            holders[i++] = Vault.RoleHolder(Permissions.ALLOW_SUBVAULT_ASSETS_ROLE, activeVaultAdmin);
            holders[i++] = Vault.RoleHolder(Permissions.MODIFY_VAULT_BALANCE_ROLE, activeVaultAdmin);
            holders[i++] = Vault.RoleHolder(Permissions.MODIFY_SUBVAULT_BALANCE_ROLE, activeVaultAdmin);

            // emergeny pauser roles:
            holders[i++] = Vault.RoleHolder(Permissions.SET_FLAGS_ROLE, address(timelockController));
            holders[i++] = Vault.RoleHolder(Permissions.SET_MERKLE_ROOT_ROLE, address(timelockController));
            holders[i++] = Vault.RoleHolder(Permissions.SET_QUEUE_STATUS_ROLE, address(timelockController));

            // oracle updater roles:
            holders[i++] = Vault.RoleHolder(Permissions.SUBMIT_REPORTS_ROLE, oracleUpdater);

            // curator roles:
            holders[i++] = Vault.RoleHolder(Permissions.CALLER_ROLE, curator);
            holders[i++] = Vault.RoleHolder(Permissions.PULL_LIQUIDITY_ROLE, curator);
            holders[i++] = Vault.RoleHolder(Permissions.PUSH_LIQUIDITY_ROLE, curator);

            // deployer roles:
            assembly {
                mstore(holders, i)
            }

            $.initParams = VaultConfigurator.InitParams({
                version: 0,
                proxyAdmin: proxyAdmin,
                vaultAdmin: lazyVaultAdmin,
                shareManagerVersion: 0,
                shareManagerParams: abi.encode(bytes32(0), "Mellow stRATEGY", "strETH"),
                feeManagerVersion: 0,
                feeManagerParams: abi.encode(deployer, treasury, uint24(0), uint24(0), uint24(1e5), uint24(1e4)),
                riskManagerVersion: 0,
                riskManagerParams: abi.encode(type(int256).max / 2),
                oracleVersion: 0,
                oracleParams: abi.encode(
                    IOracle.SecurityParams({
                        maxAbsoluteDeviation: 0.005 ether,
                        suspiciousAbsoluteDeviation: 0.001 ether,
                        maxRelativeDeviationD18: 0.005 ether,
                        suspiciousRelativeDeviationD18: 0.001 ether,
                        timeout: 20 hours,
                        depositInterval: 1 hours,
                        redeemInterval: 2 days
                    }),
                    assets_
                ),
                defaultDepositHook: address(pd.redirectingDepositHook),
                defaultRedeemHook: address(pd.basicRedeemHook),
                queueLimit: 4,
                roleHolders: holders
            });

            $.holders = holders;
        }

        $.vault = Vault(payable(0x277C6A642564A91ff78b008022D65683cEE5CCC5));

        $.depositHook = address(pd.redirectingDepositHook);
        $.redeemHook = address(pd.basicRedeemHook);
        $.assets = assets_;
        $.depositQueueAssets =
            ArraysLibrary.makeAddressArray(abi.encode(Constants.ETH, Constants.WETH, Constants.WSTETH));
        $.redeemQueueAssets = ArraysLibrary.makeAddressArray(abi.encode(Constants.WSTETH));
        $.subvaultVerifiers = ArraysLibrary.makeAddressArray(
            abi.encode(
                0xF4eA276361348b301Ba2296dB909a7c973A15451,
                0x02e1C91C4D82af454D892FBE2c5De2c4504b2675,
                0x1616d39a201D246cbD1B3B145234638f7719b53A,
                0xd662dF7C0FAF0Fe6446638651b05C287806AD1AE
            )
        );
        $.timelockControllers = ArraysLibrary.makeAddressArray(abi.encode(address(timelockController)));
        $.timelockProposers = ArraysLibrary.makeAddressArray(abi.encode(lazyVaultAdmin, deployer));
        $.timelockExecutors = ArraysLibrary.makeAddressArray(abi.encode(lidoPauser, mellowPauser));

        address[] memory subvaults = ArraysLibrary.makeAddressArray(
            abi.encode(
                0x90c983DC732e65DB6177638f0125914787b8Cb78,
                0x893aa69FBAA1ee81B536f0FbE3A3453e86290080,
                0x181cB55f872450D16aE858D532B4e35e50eaA76D,
                0x9938A09FeA37bA681A1Bd53D33ddDE2dEBEc1dA0
            )
        );

        $.calls = new SubvaultCalls[](4);
        {
            (, IVerifier.VerificationPayload[] memory leaves) = strETHLibrary.getSubvault0Proofs(curator);
            $.calls[0] = strETHLibrary.getSubvault0SubvaultCalls(curator, leaves);
        }
        {
            (, IVerifier.VerificationPayload[] memory leaves) = strETHLibrary.getSubvault1Proofs(curator, subvaults[1]);
            $.calls[1] = strETHLibrary.getSubvault1SubvaultCalls(curator, subvaults[1], leaves);
        }
        {
            (, IVerifier.VerificationPayload[] memory leaves) = strETHLibrary.getSubvault2Proofs(curator, subvaults[2]);
            $.calls[2] = strETHLibrary.getSubvault2SubvaultCalls(curator, subvaults[2], leaves);
        }
        {
            (, IVerifier.VerificationPayload[] memory leaves) = strETHLibrary.getSubvault3Proofs(curator, subvaults[3]);
            $.calls[3] = strETHLibrary.getSubvault3SubvaultCalls(curator, subvaults[3], leaves);
        }
    }
}<|MERGE_RESOLUTION|>--- conflicted
+++ resolved
@@ -54,13 +54,12 @@
     address public constant CCIP_ETHEREUM_ROUTER = 0x80226fc0Ee2b096224EeAc085Bb9a8cba1146f7D;
     uint64 public constant CCIP_ETHEREUM_CHAIN_SELECTOR = 5009297550715157269;
 
-<<<<<<< HEAD
     address public constant STRETH = 0x277C6A642564A91ff78b008022D65683cEE5CCC5;
     address public constant STRETH_DEPOSIT_QUEUE_ETH = 0xE707321B887b9da133AC5fCc5eDB78Ab177a152D;
     address public constant STRETH_DEPOSIT_QUEUE_WETH = 0x2eA268f1018a4767bF5da42D531Ea9e943942A36;
     address public constant STRETH_DEPOSIT_QUEUE_WSTETH = 0x614cb9E9D13712781DfD15aDC9F3DAde60E4eFAb;
     address public constant STRETH_REDEEM_QUEUE_WSTETH = 0x1ae8C006b5C97707aa074AaeD42BecAD2CF80Da2;
-=======
+
     address public constant CURVE_USDC_USDU_POOL = 0x771c91e699B4B23420de3F81dE2aA38C4041632b;
     address public constant CURVE_USDC_USDU_GAUGE = 0x0E2662672adC42Bb73d39196f9f557C11B4FCcf9;
 
@@ -69,7 +68,6 @@
 
     address public constant BRACKET_FINANCE_WETH_VAULT = 0x3588e6Cb5DCa99E35bA2E2a5D42cdDb46365e71B;
     address public constant BRACKET_FINANCE_USDC_VAULT = 0xb8ca40E2c5d77F0Bc1Aa88B2689dddB279F7a5eb;
->>>>>>> a651a5ef
 
     function protocolDeployment() internal pure returns (ProtocolDeployment memory) {
         return ProtocolDeployment({
