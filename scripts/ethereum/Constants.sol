// SPDX-License-Identifier: BUSL-1.1
pragma solidity 0.8.25;

import "../common/Permissions.sol";
import "../common/ProofLibrary.sol";
import "../common/interfaces/ICowswapSettlement.sol";
import {IWETH as WETHInterface} from "../common/interfaces/IWETH.sol";
import {IWSTETH as WSTETHInterface} from "../common/interfaces/IWSTETH.sol";
import "../common/interfaces/Imports.sol";

import "./strETHLibrary.sol";
import "./tqETHLibrary.sol";

library Constants {
    string public constant DEPLOYMENT_NAME = "Mellow";
    uint256 public constant DEPLOYMENT_VERSION = 1;

    address public constant ETH = 0xEeeeeEeeeEeEeeEeEeEeeEEEeeeeEeeeeeeeEEeE;
    address public constant WETH = 0xC02aaA39b223FE8D0A0e5C4F27eAD9083C756Cc2;
    address public constant WSTETH = 0x7f39C581F595B53c5cb19bD0b3f8dA6c935E2Ca0;
    address public constant STETH = 0xae7ab96520DE3A18E5e111B5EaAb095312D7fE84;
    address public constant USDC = 0xA0b86991c6218b36c1d19D4a2e9Eb0cE3606eB48;
    address public constant USDT = 0xdAC17F958D2ee523a2206206994597C13D831ec7;
    address public constant USDS = 0xdC035D45d973E3EC169d2276DDab16f1e407384F;
    address public constant USDU = 0xdde3eC717f220Fc6A29D6a4Be73F91DA5b718e55;
    address public constant UMINT = 0xC06036793272219179F846eF6bfc3B16E820Df0B;

    address public constant USDE = 0x4c9EDD5852cd905f086C759E8383e09bff1E68B3;
    address public constant SUSDE = 0x9D39A5DE30e57443BfF2A8307A4256c8797A3497;

    address public constant USR = 0x66a1E37c9b0eAddca17d3662D6c05F4DECf3e110;
    address public constant STUSR = 0x6c8984bc7DBBeDAf4F6b2FD766f16eBB7d10AAb4;
    address public constant USR_REQUEST_MANAGER = 0xAC85eF29192487E0a109b7f9E40C267a9ea95f2e;

    address public constant COWSWAP_SETTLEMENT = 0x9008D19f58AAbD9eD0D60971565AA8510560ab41;
    address public constant COWSWAP_VAULT_RELAYER = 0xC92E8bdf79f0507f65a392b0ab4667716BFE0110;

    address public constant AAVE_CORE = 0x87870Bca3F3fD6335C3F4ce8392D69350B4fA4E2;
    address public constant AAVE_PRIME = 0x4e033931ad43597d96D6bcc25c280717730B58B1;

    address public constant SPARK = 0xC13e21B648A5Ee794902342038FF3aDAB66BE987;

    address public constant AAVE_V3_ORACLE = 0x54586bE62E3c3580375aE3723C145253060Ca0C2;

    address public constant EIGEN_LAYER_DELEGATION_MANAGER = 0x39053D51B77DC0d36036Fc1fCc8Cb819df8Ef37A;
    address public constant EIGEN_LAYER_STRATEGY_MANAGER = 0x858646372CC42E1A627fcE94aa7A7033e7CF075A;
    address public constant EIGEN_LAYER_REWARDS_COORDINATOR = 0x7750d328b314EfFa365A0402CcfD489B80B0adda;

    address public constant SYMBIOTIC_VAULT_FACTORY = 0xAEb6bdd95c502390db8f52c8909F703E9Af6a346;
    address public constant SYMBIOTIC_FARM_FACTORY = 0xFEB871581C2ab2e1EEe6f7dDC7e6246cFa087A23;

    address public constant FE_ORACLE = 0x5250Ae8A29A19DF1A591cB1295ea9bF2B0232453;

    address public constant STRETH_ARBITRUM_SUBVAULT_0 = 0x222fa99C485a088564eb43fAA50Bc10b2497CDB2;
    address public constant ARBITRUM_L1_GATEWAY_ROUTER = 0x72Ce9c846789fdB6fC1f34aC4AD25Dd9ef7031ef;
    address public constant ARBITRUM_L1_TOKEN_GATEWAY_WSTETH = 0x0F25c1DC2a9922304f2eac71DCa9B07E310e8E5a;

    address public constant STRETH_PLASMA_SUBVAULT_0 = 0xbbF9400C09B0F649F3156989F1CCb9c016f943bb;
    address public constant CCIP_PLASMA_ROUTER = 0xcDca5D374e46A6DDDab50bD2D9acB8c796eC35C3;
    uint64 public constant CCIP_PLASMA_CHAIN_SELECTOR = 9335212494177455608;
    address public constant CCIP_ETHEREUM_ROUTER = 0x80226fc0Ee2b096224EeAc085Bb9a8cba1146f7D;
    uint64 public constant CCIP_ETHEREUM_CHAIN_SELECTOR = 5009297550715157269;

    address public constant STRETH = 0x277C6A642564A91ff78b008022D65683cEE5CCC5;
    address public constant STRETH_DEPOSIT_QUEUE_ETH = 0xE707321B887b9da133AC5fCc5eDB78Ab177a152D;
    address public constant STRETH_DEPOSIT_QUEUE_WETH = 0x2eA268f1018a4767bF5da42D531Ea9e943942A36;
    address public constant STRETH_DEPOSIT_QUEUE_WSTETH = 0x614cb9E9D13712781DfD15aDC9F3DAde60E4eFAb;
    address public constant STRETH_REDEEM_QUEUE_WSTETH = 0x1ae8C006b5C97707aa074AaeD42BecAD2CF80Da2;

    // https://www.curve.finance/dex/ethereum/pools/factory-stable-ng-596/deposit
    address public constant CURVE_USDC_USDU_POOL = 0x6C5Ff8DCe52BE77b4eCE6B51996018f0C1713bA9;
    address public constant CURVE_USDC_USDU_GAUGE = 0xbB6eDb6E10fC89F1032F3c4DdB2e73d1BeDa423f;

    address public constant MORPHO_USDC_ALPHAPING = 0xb0f05E4De970A1aaf77f8C2F823953a367504BA9;
    address public constant MORPHO_WETH_ALPHAPING = 0x47fe8Ab9eE47DD65c24df52324181790b9F47EfC;

    address public constant BRACKET_FINANCE_WETH_VAULT = 0x3588e6Cb5DCa99E35bA2E2a5D42cdDb46365e71B;
    address public constant BRACKET_FINANCE_USDC_VAULT = 0xb8ca40E2c5d77F0Bc1Aa88B2689dddB279F7a5eb;

<<<<<<< HEAD
    address public constant RSTETH = 0x7a4EffD87C2f3C55CA251080b1343b605f327E3a;
    address public constant CAP_LENDER = 0x15622c3dbbc5614E6DFa9446603c1779647f01FC;
    address public constant CAP_NETWORK = 0x98e52Ea7578F2088c152E81b17A9a459bF089f2a;
    address public constant CAP_FACTORY = 0x0B92300C8494833E504Ad7d36a301eA80DbBAE2e;
=======
    address public constant SUB_RED_MANAGEMENT = 0x3797C46db697c24a983222c335F17Ba28e8c5b69;

    address public constant TERMMAX_ROUTER = 0xC47591F5c023e44931c78D5A993834875b79FB11;

    address public constant MORPHO_ETHEREUM = 0xBBBBBbbBBb9cC5e90e3b3Af64bdAF62C37EEFFCb;
>>>>>>> 1de3b11d

    function protocolDeployment() internal pure returns (ProtocolDeployment memory) {
        return ProtocolDeployment({
            deploymentName: DEPLOYMENT_NAME,
            deploymentVersion: DEPLOYMENT_VERSION,
            eigenLayerDelegationManager: EIGEN_LAYER_DELEGATION_MANAGER,
            eigenLayerStrategyManager: EIGEN_LAYER_STRATEGY_MANAGER,
            eigenLayerRewardsCoordinator: EIGEN_LAYER_REWARDS_COORDINATOR,
            symbioticVaultFactory: SYMBIOTIC_VAULT_FACTORY,
            symbioticFarmFactory: SYMBIOTIC_FARM_FACTORY,
            wsteth: WSTETH,
            weth: WETH,
            proxyAdmin: 0x81698f87C6482bF1ce9bFcfC0F103C4A0Adf0Af0,
            deployer: 0x4d551d74e851Bd93Ce44D5F588Ba14623249CDda,
            factoryImplementation: Factory(0x0000000397b71C8f3182Fd40D247330D218fdC72),
            factory: Factory(0x0000000f9686896836C39cf721141922Ce42639f),
            consensusFactory: Factory(0xaEEB06CBd91A18b51a2D30b61477eAeE3a9633C3),
            depositQueueFactory: Factory(0xBB92A7B9695750e1234BaB18F83b73686dd09854),
            redeemQueueFactory: Factory(0xfe76b5fd238553D65Ce6dd0A572C0fda629F8421),
            feeManagerFactory: Factory(0xF7223356819Ea48f25880b6c2ab3e907CC336D45),
            oracleFactory: Factory(0x0CdFf250C7a071fdc72340D820C5C8e29507Aaad),
            riskManagerFactory: Factory(0xa51E4FA916b939Fa451520D2B7600c740d86E5A0),
            shareManagerFactory: Factory(0x952f39AA62E94db3Ad0d1C7D1E43C1a8519E45D8),
            subvaultFactory: Factory(0x75FE0d73d3C64cdC1C6449D9F977Be6857c4d011),
            vaultFactory: Factory(0x4E38F679e46B3216f0bd4B314E9C429AFfB1dEE3),
            verifierFactory: Factory(0x04B30b1e98950e6A13550d84e991bE0d734C2c61),
            erc20VerifierFactory: Factory(0x2e234F4E1b7934d5F4bEAE3fF2FDC109f5C42F1d),
            symbioticVerifierFactory: Factory(0x41C443F10a92D597e6c9E271140BC94c10f5159F),
            eigenLayerVerifierFactory: Factory(0x77A83AcBf7A6df20f1D681b4810437d74AE790F8),
            swapModuleFactory: Factory(0xE3575055a24d8642DFA3a51ec766Ef2db2671659),
            consensusImplementation: Consensus(0x0000000167598d2C78E2313fD5328E16bD9A0b13),
            depositQueueImplementation: DepositQueue(payable(0x00000006dA9f179BFE250Dd1c51cD2d3581930c8)),
            signatureDepositQueueImplementation: SignatureDepositQueue(payable(0x00000003887dfBCEbD1e4097Ad89B690de7eFbf9)),
            redeemQueueImplementation: RedeemQueue(payable(0x0000000285805eac535DADdb9648F1E10DfdC411)),
            signatureRedeemQueueImplementation: SignatureRedeemQueue(payable(0x0000000b2082667589A16c4cF18e9f923781c471)),
            feeManagerImplementation: FeeManager(0x0000000dE74e5D51651326E0A3e1ACA94bEAF6E1),
            oracleImplementation: Oracle(0x0000000F0d3D1c31b72368366A4049C05E291D58),
            riskManagerImplementation: RiskManager(0x0000000714cf2851baC1AE2f41871862e9D216fD),
            tokenizedShareManagerImplementation: TokenizedShareManager(0x0000000E8eb7173fA1a3ba60eCA325bcB6aaf378),
            basicShareManagerImplementation: BasicShareManager(0x00000005564AAE40D88e2F08dA71CBe156767977),
            subvaultImplementation: Subvault(payable(0x0000000E535B4E063f8372933A55470e67910a66)),
            verifierImplementation: Verifier(0x000000047Fc878662006E78D5174FB4285637966),
            vaultImplementation: Vault(payable(0x0000000615B2771511dAa693aC07BE5622869E01)),
            bitmaskVerifier: BitmaskVerifier(0x0000000263Fb29C3D6B0C5837883519eF05ea20A),
            eigenLayerVerifierImplementation: EigenLayerVerifier(0x00000003F82051A8B2F020B79e94C3DC94E89B81),
            erc20VerifierImplementation: ERC20Verifier(0x00000009207D366cBB8549837F8Ae4bf800Af2D6),
            symbioticVerifierImplementation: SymbioticVerifier(0x00000000cBC6f5d4348496FfA22Cf014b9DA394B),
            vaultConfigurator: VaultConfigurator(0x000000028be48f9E62E13403480B60C4822C5aa5),
            basicRedeemHook: BasicRedeemHook(0x0000000637f1b1ccDA4Af2dB6CDDf5e5Ec45fd93),
            redirectingDepositHook: RedirectingDepositHook(0x00000004d3B17e5391eb571dDb8fDF95646ca827),
            lidoDepositHook: LidoDepositHook(0x000000065d1A7bD71f52886910aaBE6555b7317c),
            oracleHelper: OracleHelper(0x000000005F543c38d5ea6D0bF10A50974Eb55E35),
            swapModuleImplementation: SwapModule(payable(0x00000000d681E85e5783588f87A9573Cb97Eda01))
        });
    }

    function getTqETHPreProdDeployment() internal pure returns (VaultDeployment memory $) {
        address proxyAdmin = 0xC1211878475Cd017fecb922Ae63cc3815FA45652;
        address lazyVaultAdmin = 0xE8bEc6Fb52f01e487415D3Ed3797ab92cBfdF498;
        address activeVaultAdmin = 0x7885B30F0DC0d8e1aAf0Ed6580caC22d5D09ff4f;
        address oracleUpdater = 0x3F1C3Eb0bC499c1A091B635dEE73fF55E19cdCE9;
        address curator = 0x55666095cD083a92E368c0CBAA18d8a10D3b65Ec;
        address pauser1 = 0xFeCeb0255a4B7Cd05995A7d617c0D52c994099CF;
        address pauser2 = 0x8b7C1b52e2d606a526abD73f326c943c75e45Bd3;

        address timelockController = 0xFA4B93A6A482dE973cAcFd89e8CB7a425016Fb89;
        ProtocolDeployment memory pd = protocolDeployment();
        address deployer = pd.deployer;

        address[] memory assets_ = new address[](3);
        assets_[0] = Constants.ETH;
        assets_[1] = Constants.WETH;
        assets_[2] = Constants.WSTETH;

        {
            Vault.RoleHolder[] memory holders = new Vault.RoleHolder[](42);

            uint256 i = 0;
            // activeVaultAdmin roles:
            holders[i++] = Vault.RoleHolder(Permissions.ACCEPT_REPORT_ROLE, activeVaultAdmin);
            holders[i++] = Vault.RoleHolder(Permissions.SET_MERKLE_ROOT_ROLE, activeVaultAdmin);
            holders[i++] = Vault.RoleHolder(Permissions.ALLOW_CALL_ROLE, activeVaultAdmin);
            holders[i++] = Vault.RoleHolder(Permissions.DISALLOW_CALL_ROLE, activeVaultAdmin);
            holders[i++] = Vault.RoleHolder(Permissions.SET_VAULT_LIMIT_ROLE, activeVaultAdmin);
            holders[i++] = Vault.RoleHolder(Permissions.SET_SUBVAULT_LIMIT_ROLE, activeVaultAdmin);
            holders[i++] = Vault.RoleHolder(Permissions.ALLOW_SUBVAULT_ASSETS_ROLE, activeVaultAdmin);
            holders[i++] = Vault.RoleHolder(Permissions.MODIFY_VAULT_BALANCE_ROLE, activeVaultAdmin);
            holders[i++] = Vault.RoleHolder(Permissions.MODIFY_SUBVAULT_BALANCE_ROLE, activeVaultAdmin);

            // emergeny pauser roles:
            holders[i++] = Vault.RoleHolder(Permissions.SET_FLAGS_ROLE, address(timelockController));
            holders[i++] = Vault.RoleHolder(Permissions.SET_MERKLE_ROOT_ROLE, address(timelockController));
            holders[i++] = Vault.RoleHolder(Permissions.SET_QUEUE_STATUS_ROLE, address(timelockController));

            // oracle updater roles:
            holders[i++] = Vault.RoleHolder(Permissions.SUBMIT_REPORTS_ROLE, oracleUpdater);

            // curator roles:
            holders[i++] = Vault.RoleHolder(Permissions.CALLER_ROLE, curator);
            holders[i++] = Vault.RoleHolder(Permissions.PULL_LIQUIDITY_ROLE, curator);
            holders[i++] = Vault.RoleHolder(Permissions.PUSH_LIQUIDITY_ROLE, curator);

            // deployer roles:
            holders[i++] = Vault.RoleHolder(Permissions.CREATE_QUEUE_ROLE, deployer);
            holders[i++] = Vault.RoleHolder(Permissions.CREATE_SUBVAULT_ROLE, deployer);
            holders[i++] = Vault.RoleHolder(Permissions.SET_VAULT_LIMIT_ROLE, deployer);
            holders[i++] = Vault.RoleHolder(Permissions.ALLOW_SUBVAULT_ASSETS_ROLE, deployer);
            holders[i++] = Vault.RoleHolder(Permissions.SET_SUBVAULT_LIMIT_ROLE, deployer);
            holders[i++] = Vault.RoleHolder(Permissions.SUBMIT_REPORTS_ROLE, deployer);
            holders[i++] = Vault.RoleHolder(Permissions.ACCEPT_REPORT_ROLE, deployer);
            assembly {
                mstore(holders, i)
            }

            $.initParams = VaultConfigurator.InitParams({
                version: 0,
                proxyAdmin: proxyAdmin,
                vaultAdmin: lazyVaultAdmin,
                shareManagerVersion: 0,
                shareManagerParams: abi.encode(bytes32(0), "Theoriq AlphaVault ETH", "tqETH"),
                feeManagerVersion: 0,
                feeManagerParams: abi.encode(deployer, lazyVaultAdmin, uint24(0), uint24(0), uint24(1e5), uint24(1e4)),
                riskManagerVersion: 0,
                riskManagerParams: abi.encode(type(int256).max),
                oracleVersion: 0,
                oracleParams: abi.encode(
                    IOracle.SecurityParams({
                        maxAbsoluteDeviation: 0.005 ether,
                        suspiciousAbsoluteDeviation: 0.001 ether,
                        maxRelativeDeviationD18: 0.005 ether,
                        suspiciousRelativeDeviationD18: 0.001 ether,
                        timeout: 1 hours,
                        depositInterval: 1 hours,
                        redeemInterval: 2 days
                    }),
                    assets_
                ),
                defaultDepositHook: address(pd.redirectingDepositHook),
                defaultRedeemHook: address(pd.basicRedeemHook),
                queueLimit: 6,
                roleHolders: holders
            });
        }

        $.vault = Vault(payable(0xf328463fb20d9265C612155F4d023f8cD79916C7));

        {
            Vault.RoleHolder[] memory holders = new Vault.RoleHolder[](50);
            uint256 i = 0;

            // lazyVaultAdmin roles:
            holders[i++] = Vault.RoleHolder(Permissions.DEFAULT_ADMIN_ROLE, lazyVaultAdmin);

            // activeVaultAdmin roles:
            holders[i++] = Vault.RoleHolder(Permissions.ACCEPT_REPORT_ROLE, activeVaultAdmin);
            holders[i++] = Vault.RoleHolder(Permissions.SET_MERKLE_ROOT_ROLE, activeVaultAdmin);
            holders[i++] = Vault.RoleHolder(Permissions.ALLOW_CALL_ROLE, activeVaultAdmin);
            holders[i++] = Vault.RoleHolder(Permissions.DISALLOW_CALL_ROLE, activeVaultAdmin);
            holders[i++] = Vault.RoleHolder(Permissions.SET_VAULT_LIMIT_ROLE, activeVaultAdmin);
            holders[i++] = Vault.RoleHolder(Permissions.SET_SUBVAULT_LIMIT_ROLE, activeVaultAdmin);
            holders[i++] = Vault.RoleHolder(Permissions.ALLOW_SUBVAULT_ASSETS_ROLE, activeVaultAdmin);
            holders[i++] = Vault.RoleHolder(Permissions.MODIFY_VAULT_BALANCE_ROLE, activeVaultAdmin);
            holders[i++] = Vault.RoleHolder(Permissions.MODIFY_SUBVAULT_BALANCE_ROLE, activeVaultAdmin);

            // emergeny pauser roles:
            holders[i++] = Vault.RoleHolder(Permissions.SET_FLAGS_ROLE, address(timelockController));
            holders[i++] = Vault.RoleHolder(Permissions.SET_MERKLE_ROOT_ROLE, address(timelockController));
            holders[i++] = Vault.RoleHolder(Permissions.SET_QUEUE_STATUS_ROLE, address(timelockController));

            // oracle updater roles:
            holders[i++] = Vault.RoleHolder(Permissions.SUBMIT_REPORTS_ROLE, oracleUpdater);

            // curator roles:
            holders[i++] = Vault.RoleHolder(Permissions.CALLER_ROLE, curator);
            holders[i++] = Vault.RoleHolder(Permissions.PULL_LIQUIDITY_ROLE, curator);
            holders[i++] = Vault.RoleHolder(Permissions.PUSH_LIQUIDITY_ROLE, curator);

            assembly {
                mstore(holders, i)
            }
            $.holders = holders;
        }

        $.depositHook = address(pd.redirectingDepositHook);
        $.redeemHook = address(pd.basicRedeemHook);
        $.assets = assets_;
        $.depositQueueAssets = assets_;
        $.redeemQueueAssets = assets_;
        $.subvaultVerifiers = new address[](1);
        $.subvaultVerifiers[0] = 0x972C2c6b0f11dC748635b00dAD36Bf0BdE08Aa82;
        $.timelockControllers = new address[](1);
        $.timelockControllers[0] = timelockController;

        $.timelockProposers = new address[](2);
        $.timelockProposers[0] = lazyVaultAdmin;
        $.timelockProposers[1] = deployer;

        $.timelockExecutors = new address[](2);
        $.timelockExecutors[0] = pauser1;
        $.timelockExecutors[1] = pauser2;
        $.calls = new SubvaultCalls[](1);
        // (, IVerifier.VerificationPayload[] memory leaves) = tqETHLibrary.getSubvault0Proofs(curator);
        // $.calls[0] = tqETHLibrary.getSubvault0SubvaultCalls(curator, leaves);
    }

    function getStrETHDeployment() internal pure returns (VaultDeployment memory $) {
        address proxyAdmin = 0x81698f87C6482bF1ce9bFcfC0F103C4A0Adf0Af0;
        address lazyVaultAdmin = 0xAbE20D266Ae54b9Ae30492dEa6B6407bF18fEeb5;
        address activeVaultAdmin = 0xeb1CaFBcC8923eCbc243ff251C385C201A6c734a;
        address oracleUpdater = 0xd27fFB15Dd00D5E52aC2BFE6d5AFD36caE850081;
        address curator = 0x5Dbf9287787A5825beCb0321A276C9c92d570a75;
        address lidoPauser = 0xA916fD5252160A7E56A6405741De76dc0Da5A0Cd;
        address mellowPauser = 0xa6278B726d4AA09D14f9E820D7785FAd82E7196F;
        address treasury = 0xb1E5a8F26C43d019f2883378548a350ecdD1423B;
        address timelockController = 0x8D8b65727729Fb484CB6dc1452D61608a5758596;

        ProtocolDeployment memory pd = protocolDeployment();
        address deployer = pd.deployer;

        address[] memory assets_ = new address[](6);
        assets_[0] = Constants.ETH;
        assets_[1] = Constants.WETH;
        assets_[2] = Constants.WSTETH;
        assets_[3] = Constants.USDC;
        assets_[4] = Constants.USDT;
        assets_[5] = Constants.USDS;

        {
            Vault.RoleHolder[] memory holders = new Vault.RoleHolder[](42);

            uint256 i = 0;

            // lazyAdmin
            holders[i++] = Vault.RoleHolder(Permissions.DEFAULT_ADMIN_ROLE, lazyVaultAdmin);

            // activeVaultAdmin roles:
            holders[i++] = Vault.RoleHolder(Permissions.ACCEPT_REPORT_ROLE, activeVaultAdmin);
            holders[i++] = Vault.RoleHolder(Permissions.SET_MERKLE_ROOT_ROLE, activeVaultAdmin);
            holders[i++] = Vault.RoleHolder(Permissions.ALLOW_CALL_ROLE, activeVaultAdmin);
            holders[i++] = Vault.RoleHolder(Permissions.DISALLOW_CALL_ROLE, activeVaultAdmin);
            holders[i++] = Vault.RoleHolder(Permissions.SET_VAULT_LIMIT_ROLE, activeVaultAdmin);
            holders[i++] = Vault.RoleHolder(Permissions.SET_SUBVAULT_LIMIT_ROLE, activeVaultAdmin);
            holders[i++] = Vault.RoleHolder(Permissions.ALLOW_SUBVAULT_ASSETS_ROLE, activeVaultAdmin);
            holders[i++] = Vault.RoleHolder(Permissions.MODIFY_VAULT_BALANCE_ROLE, activeVaultAdmin);
            holders[i++] = Vault.RoleHolder(Permissions.MODIFY_SUBVAULT_BALANCE_ROLE, activeVaultAdmin);

            // emergeny pauser roles:
            holders[i++] = Vault.RoleHolder(Permissions.SET_FLAGS_ROLE, address(timelockController));
            holders[i++] = Vault.RoleHolder(Permissions.SET_MERKLE_ROOT_ROLE, address(timelockController));
            holders[i++] = Vault.RoleHolder(Permissions.SET_QUEUE_STATUS_ROLE, address(timelockController));

            // oracle updater roles:
            holders[i++] = Vault.RoleHolder(Permissions.SUBMIT_REPORTS_ROLE, oracleUpdater);

            // curator roles:
            holders[i++] = Vault.RoleHolder(Permissions.CALLER_ROLE, curator);
            holders[i++] = Vault.RoleHolder(Permissions.PULL_LIQUIDITY_ROLE, curator);
            holders[i++] = Vault.RoleHolder(Permissions.PUSH_LIQUIDITY_ROLE, curator);

            // deployer roles:
            assembly {
                mstore(holders, i)
            }

            $.initParams = VaultConfigurator.InitParams({
                version: 0,
                proxyAdmin: proxyAdmin,
                vaultAdmin: lazyVaultAdmin,
                shareManagerVersion: 0,
                shareManagerParams: abi.encode(bytes32(0), "Mellow stRATEGY", "strETH"),
                feeManagerVersion: 0,
                feeManagerParams: abi.encode(deployer, treasury, uint24(0), uint24(0), uint24(1e5), uint24(1e4)),
                riskManagerVersion: 0,
                riskManagerParams: abi.encode(type(int256).max / 2),
                oracleVersion: 0,
                oracleParams: abi.encode(
                    IOracle.SecurityParams({
                        maxAbsoluteDeviation: 0.005 ether,
                        suspiciousAbsoluteDeviation: 0.001 ether,
                        maxRelativeDeviationD18: 0.005 ether,
                        suspiciousRelativeDeviationD18: 0.001 ether,
                        timeout: 20 hours,
                        depositInterval: 1 hours,
                        redeemInterval: 2 days
                    }),
                    assets_
                ),
                defaultDepositHook: address(pd.redirectingDepositHook),
                defaultRedeemHook: address(pd.basicRedeemHook),
                queueLimit: 4,
                roleHolders: holders
            });

            $.holders = holders;
        }

        $.vault = Vault(payable(0x277C6A642564A91ff78b008022D65683cEE5CCC5));

        $.depositHook = address(pd.redirectingDepositHook);
        $.redeemHook = address(pd.basicRedeemHook);
        $.assets = assets_;
        $.depositQueueAssets =
            ArraysLibrary.makeAddressArray(abi.encode(Constants.ETH, Constants.WETH, Constants.WSTETH));
        $.redeemQueueAssets = ArraysLibrary.makeAddressArray(abi.encode(Constants.WSTETH));
        $.subvaultVerifiers = ArraysLibrary.makeAddressArray(
            abi.encode(
                0xF4eA276361348b301Ba2296dB909a7c973A15451,
                0x02e1C91C4D82af454D892FBE2c5De2c4504b2675,
                0x1616d39a201D246cbD1B3B145234638f7719b53A,
                0xd662dF7C0FAF0Fe6446638651b05C287806AD1AE
            )
        );
        $.timelockControllers = ArraysLibrary.makeAddressArray(abi.encode(address(timelockController)));
        $.timelockProposers = ArraysLibrary.makeAddressArray(abi.encode(lazyVaultAdmin, deployer));
        $.timelockExecutors = ArraysLibrary.makeAddressArray(abi.encode(lidoPauser, mellowPauser));

        address[] memory subvaults = ArraysLibrary.makeAddressArray(
            abi.encode(
                0x90c983DC732e65DB6177638f0125914787b8Cb78,
                0x893aa69FBAA1ee81B536f0FbE3A3453e86290080,
                0x181cB55f872450D16aE858D532B4e35e50eaA76D,
                0x9938A09FeA37bA681A1Bd53D33ddDE2dEBEc1dA0
            )
        );

        $.calls = new SubvaultCalls[](4);
        {
            (, IVerifier.VerificationPayload[] memory leaves) = strETHLibrary.getSubvault0Proofs(curator);
            $.calls[0] = strETHLibrary.getSubvault0SubvaultCalls(curator, leaves);
        }
        {
            (, IVerifier.VerificationPayload[] memory leaves) = strETHLibrary.getSubvault1Proofs(curator, subvaults[1]);
            $.calls[1] = strETHLibrary.getSubvault1SubvaultCalls(curator, subvaults[1], leaves);
        }
        {
            (, IVerifier.VerificationPayload[] memory leaves) = strETHLibrary.getSubvault2Proofs(curator, subvaults[2]);
            $.calls[2] = strETHLibrary.getSubvault2SubvaultCalls(curator, subvaults[2], leaves);
        }
        {
            (, IVerifier.VerificationPayload[] memory leaves) = strETHLibrary.getSubvault3Proofs(curator, subvaults[3]);
            $.calls[3] = strETHLibrary.getSubvault3SubvaultCalls(curator, subvaults[3], leaves);
        }
    }
}<|MERGE_RESOLUTION|>--- conflicted
+++ resolved
@@ -77,18 +77,16 @@
     address public constant BRACKET_FINANCE_WETH_VAULT = 0x3588e6Cb5DCa99E35bA2E2a5D42cdDb46365e71B;
     address public constant BRACKET_FINANCE_USDC_VAULT = 0xb8ca40E2c5d77F0Bc1Aa88B2689dddB279F7a5eb;
 
-<<<<<<< HEAD
     address public constant RSTETH = 0x7a4EffD87C2f3C55CA251080b1343b605f327E3a;
     address public constant CAP_LENDER = 0x15622c3dbbc5614E6DFa9446603c1779647f01FC;
     address public constant CAP_NETWORK = 0x98e52Ea7578F2088c152E81b17A9a459bF089f2a;
     address public constant CAP_FACTORY = 0x0B92300C8494833E504Ad7d36a301eA80DbBAE2e;
-=======
+
     address public constant SUB_RED_MANAGEMENT = 0x3797C46db697c24a983222c335F17Ba28e8c5b69;
 
     address public constant TERMMAX_ROUTER = 0xC47591F5c023e44931c78D5A993834875b79FB11;
 
     address public constant MORPHO_ETHEREUM = 0xBBBBBbbBBb9cC5e90e3b3Af64bdAF62C37EEFFCb;
->>>>>>> 1de3b11d
 
     function protocolDeployment() internal pure returns (ProtocolDeployment memory) {
         return ProtocolDeployment({
