// SPDX-License-Identifier: BUSL-1.1
pragma solidity 0.8.25;

import "../common/Permissions.sol";
import "../common/ProofLibrary.sol";
import "../common/interfaces/ICowswapSettlement.sol";
import {IWETH as WETHInterface} from "../common/interfaces/IWETH.sol";
import {IWSTETH as WSTETHInterface} from "../common/interfaces/IWSTETH.sol";
import "../common/interfaces/Imports.sol";

import "./strETHLibrary.sol";
import "./tqETHLibrary.sol";

library Constants {
    string public constant DEPLOYMENT_NAME = "Mellow";
    uint256 public constant DEPLOYMENT_VERSION = 1;

    address public constant ETH = 0xEeeeeEeeeEeEeeEeEeEeeEEEeeeeEeeeeeeeEEeE;
    address public constant WETH = 0xC02aaA39b223FE8D0A0e5C4F27eAD9083C756Cc2;
    address public constant WSTETH = 0x7f39C581F595B53c5cb19bD0b3f8dA6c935E2Ca0;
    address public constant STETH = 0xae7ab96520DE3A18E5e111B5EaAb095312D7fE84;
    address public constant USDC = 0xA0b86991c6218b36c1d19D4a2e9Eb0cE3606eB48;
    address public constant USDT = 0xdAC17F958D2ee523a2206206994597C13D831ec7;
    address public constant USDS = 0xdC035D45d973E3EC169d2276DDab16f1e407384F;
    address public constant USDU = 0xdde3eC717f220Fc6A29D6a4Be73F91DA5b718e55;
    address public constant UMINT = 0xC06036793272219179F846eF6bfc3B16E820Df0B;

    address public constant USDE = 0x4c9EDD5852cd905f086C759E8383e09bff1E68B3;
    address public constant SUSDE = 0x9D39A5DE30e57443BfF2A8307A4256c8797A3497;

    address public constant USR = 0x66a1E37c9b0eAddca17d3662D6c05F4DECf3e110;
    address public constant STUSR = 0x6c8984bc7DBBeDAf4F6b2FD766f16eBB7d10AAb4;
    address public constant USR_REQUEST_MANAGER = 0xAC85eF29192487E0a109b7f9E40C267a9ea95f2e;

    address public constant COWSWAP_SETTLEMENT = 0x9008D19f58AAbD9eD0D60971565AA8510560ab41;
    address public constant COWSWAP_VAULT_RELAYER = 0xC92E8bdf79f0507f65a392b0ab4667716BFE0110;

    address public constant AAVE_CORE = 0x87870Bca3F3fD6335C3F4ce8392D69350B4fA4E2;
    address public constant AAVE_PRIME = 0x4e033931ad43597d96D6bcc25c280717730B58B1;

    address public constant SPARK = 0xC13e21B648A5Ee794902342038FF3aDAB66BE987;

    address public constant AAVE_V3_ORACLE = 0x54586bE62E3c3580375aE3723C145253060Ca0C2;

    address public constant EIGEN_LAYER_DELEGATION_MANAGER = 0x39053D51B77DC0d36036Fc1fCc8Cb819df8Ef37A;
    address public constant EIGEN_LAYER_STRATEGY_MANAGER = 0x858646372CC42E1A627fcE94aa7A7033e7CF075A;
    address public constant EIGEN_LAYER_REWARDS_COORDINATOR = 0x7750d328b314EfFa365A0402CcfD489B80B0adda;

    address public constant SYMBIOTIC_VAULT_FACTORY = 0xAEb6bdd95c502390db8f52c8909F703E9Af6a346;
    address public constant SYMBIOTIC_FARM_FACTORY = 0xFEB871581C2ab2e1EEe6f7dDC7e6246cFa087A23;

    address public constant FE_ORACLE = 0x5250Ae8A29A19DF1A591cB1295ea9bF2B0232453;

    address public constant STRETH_ARBITRUM_SUBVAULT_0 = 0x222fa99C485a088564eb43fAA50Bc10b2497CDB2;
    address public constant ARBITRUM_L1_GATEWAY_ROUTER = 0x72Ce9c846789fdB6fC1f34aC4AD25Dd9ef7031ef;
    address public constant ARBITRUM_L1_TOKEN_GATEWAY_WSTETH = 0x0F25c1DC2a9922304f2eac71DCa9B07E310e8E5a;

    address public constant STRETH_PLASMA_SUBVAULT_0 = 0xbbF9400C09B0F649F3156989F1CCb9c016f943bb;
    address public constant CCIP_PLASMA_ROUTER = 0xcDca5D374e46A6DDDab50bD2D9acB8c796eC35C3;
    uint64 public constant CCIP_PLASMA_CHAIN_SELECTOR = 9335212494177455608;
    address public constant CCIP_ETHEREUM_ROUTER = 0x80226fc0Ee2b096224EeAc085Bb9a8cba1146f7D;
    uint64 public constant CCIP_ETHEREUM_CHAIN_SELECTOR = 5009297550715157269;

    address public constant STRETH = 0x277C6A642564A91ff78b008022D65683cEE5CCC5;
    address public constant STRETH_DEPOSIT_QUEUE_ETH = 0xE707321B887b9da133AC5fCc5eDB78Ab177a152D;
    address public constant STRETH_DEPOSIT_QUEUE_WETH = 0x2eA268f1018a4767bF5da42D531Ea9e943942A36;
    address public constant STRETH_DEPOSIT_QUEUE_WSTETH = 0x614cb9E9D13712781DfD15aDC9F3DAde60E4eFAb;
    address public constant STRETH_REDEEM_QUEUE_WSTETH = 0x1ae8C006b5C97707aa074AaeD42BecAD2CF80Da2;

<<<<<<< HEAD
    // https://www.curve.finance/dex/ethereum/pools/factory-stable-ng-596/deposit
    address public constant CURVE_USDC_USDU_POOL = 0x6C5Ff8DCe52BE77b4eCE6B51996018f0C1713bA9;
    address public constant CURVE_USDC_USDU_GAUGE = 0xbB6eDb6E10fC89F1032F3c4DdB2e73d1BeDa423f;
=======
    address public constant TQETH = 0xDbC81B33A23375A90c8Ba4039d5738CB6f56fE8d;

    address public constant CURVE_USDC_USDU_POOL = 0x771c91e699B4B23420de3F81dE2aA38C4041632b;
    address public constant CURVE_USDC_USDU_GAUGE = 0x0E2662672adC42Bb73d39196f9f557C11B4FCcf9;
>>>>>>> c9fdd910

    address public constant MORPHO_USDC_ALPHAPING = 0xb0f05E4De970A1aaf77f8C2F823953a367504BA9;
    address public constant MORPHO_WETH_ALPHAPING = 0x47fe8Ab9eE47DD65c24df52324181790b9F47EfC;

    address public constant BRACKET_FINANCE_WETH_VAULT = 0x3588e6Cb5DCa99E35bA2E2a5D42cdDb46365e71B;
    address public constant BRACKET_FINANCE_USDC_VAULT = 0xb8ca40E2c5d77F0Bc1Aa88B2689dddB279F7a5eb;

<<<<<<< HEAD
    address public constant SUB_RED_MANAGEMENT = 0x3797C46db697c24a983222c335F17Ba28e8c5b69;

    address public constant TERMMAX_ROUTER = 0xC47591F5c023e44931c78D5A993834875b79FB11;

    address public constant MORPHO_ETHEREUM = 0xBBBBBbbBBb9cC5e90e3b3Af64bdAF62C37EEFFCb;
=======
    address public constant RSTETH = 0x7a4EffD87C2f3C55CA251080b1343b605f327E3a;
    address public constant CAP_LENDER = 0x15622c3dbbc5614E6DFa9446603c1779647f01FC;
    address public constant CAP_NETWORK = 0x98e52Ea7578F2088c152E81b17A9a459bF089f2a;
    address public constant CAP_FACTORY = 0x0B92300C8494833E504Ad7d36a301eA80DbBAE2e;
>>>>>>> c9fdd910

    function protocolDeployment() internal pure returns (ProtocolDeployment memory) {
        return ProtocolDeployment({
            deploymentName: DEPLOYMENT_NAME,
            deploymentVersion: DEPLOYMENT_VERSION,
            eigenLayerDelegationManager: EIGEN_LAYER_DELEGATION_MANAGER,
            eigenLayerStrategyManager: EIGEN_LAYER_STRATEGY_MANAGER,
            eigenLayerRewardsCoordinator: EIGEN_LAYER_REWARDS_COORDINATOR,
            symbioticVaultFactory: SYMBIOTIC_VAULT_FACTORY,
            symbioticFarmFactory: SYMBIOTIC_FARM_FACTORY,
            wsteth: WSTETH,
            weth: WETH,
            proxyAdmin: 0x81698f87C6482bF1ce9bFcfC0F103C4A0Adf0Af0,
            deployer: 0x4d551d74e851Bd93Ce44D5F588Ba14623249CDda,
            factoryImplementation: Factory(0x0000000397b71C8f3182Fd40D247330D218fdC72),
            factory: Factory(0x0000000f9686896836C39cf721141922Ce42639f),
            consensusFactory: Factory(0xaEEB06CBd91A18b51a2D30b61477eAeE3a9633C3),
            depositQueueFactory: Factory(0xBB92A7B9695750e1234BaB18F83b73686dd09854),
            redeemQueueFactory: Factory(0xfe76b5fd238553D65Ce6dd0A572C0fda629F8421),
            feeManagerFactory: Factory(0xF7223356819Ea48f25880b6c2ab3e907CC336D45),
            oracleFactory: Factory(0x0CdFf250C7a071fdc72340D820C5C8e29507Aaad),
            riskManagerFactory: Factory(0xa51E4FA916b939Fa451520D2B7600c740d86E5A0),
            shareManagerFactory: Factory(0x952f39AA62E94db3Ad0d1C7D1E43C1a8519E45D8),
            subvaultFactory: Factory(0x75FE0d73d3C64cdC1C6449D9F977Be6857c4d011),
            vaultFactory: Factory(0x4E38F679e46B3216f0bd4B314E9C429AFfB1dEE3),
            verifierFactory: Factory(0x04B30b1e98950e6A13550d84e991bE0d734C2c61),
            erc20VerifierFactory: Factory(0x2e234F4E1b7934d5F4bEAE3fF2FDC109f5C42F1d),
            symbioticVerifierFactory: Factory(0x41C443F10a92D597e6c9E271140BC94c10f5159F),
            eigenLayerVerifierFactory: Factory(0x77A83AcBf7A6df20f1D681b4810437d74AE790F8),
            swapModuleFactory: Factory(0xE3575055a24d8642DFA3a51ec766Ef2db2671659),
            consensusImplementation: Consensus(0x0000000167598d2C78E2313fD5328E16bD9A0b13),
            depositQueueImplementation: DepositQueue(payable(0x00000006dA9f179BFE250Dd1c51cD2d3581930c8)),
            signatureDepositQueueImplementation: SignatureDepositQueue(payable(0x00000003887dfBCEbD1e4097Ad89B690de7eFbf9)),
            redeemQueueImplementation: RedeemQueue(payable(0x0000000285805eac535DADdb9648F1E10DfdC411)),
            signatureRedeemQueueImplementation: SignatureRedeemQueue(payable(0x0000000b2082667589A16c4cF18e9f923781c471)),
            feeManagerImplementation: FeeManager(0x0000000dE74e5D51651326E0A3e1ACA94bEAF6E1),
            oracleImplementation: Oracle(0x0000000F0d3D1c31b72368366A4049C05E291D58),
            riskManagerImplementation: RiskManager(0x0000000714cf2851baC1AE2f41871862e9D216fD),
            tokenizedShareManagerImplementation: TokenizedShareManager(0x0000000E8eb7173fA1a3ba60eCA325bcB6aaf378),
            basicShareManagerImplementation: BasicShareManager(0x00000005564AAE40D88e2F08dA71CBe156767977),
            subvaultImplementation: Subvault(payable(0x0000000E535B4E063f8372933A55470e67910a66)),
            verifierImplementation: Verifier(0x000000047Fc878662006E78D5174FB4285637966),
            vaultImplementation: Vault(payable(0x0000000615B2771511dAa693aC07BE5622869E01)),
            bitmaskVerifier: BitmaskVerifier(0x0000000263Fb29C3D6B0C5837883519eF05ea20A),
            eigenLayerVerifierImplementation: EigenLayerVerifier(0x00000003F82051A8B2F020B79e94C3DC94E89B81),
            erc20VerifierImplementation: ERC20Verifier(0x00000009207D366cBB8549837F8Ae4bf800Af2D6),
            symbioticVerifierImplementation: SymbioticVerifier(0x00000000cBC6f5d4348496FfA22Cf014b9DA394B),
            vaultConfigurator: VaultConfigurator(0x000000028be48f9E62E13403480B60C4822C5aa5),
            basicRedeemHook: BasicRedeemHook(0x0000000637f1b1ccDA4Af2dB6CDDf5e5Ec45fd93),
            redirectingDepositHook: RedirectingDepositHook(0x00000004d3B17e5391eb571dDb8fDF95646ca827),
            lidoDepositHook: LidoDepositHook(0x000000065d1A7bD71f52886910aaBE6555b7317c),
            oracleHelper: OracleHelper(0x000000005F543c38d5ea6D0bF10A50974Eb55E35),
            swapModuleImplementation: SwapModule(payable(0x00000000d681E85e5783588f87A9573Cb97Eda01))
        });
    }

    function getTqETHPreProdDeployment() internal pure returns (VaultDeployment memory $) {
        address proxyAdmin = 0xC1211878475Cd017fecb922Ae63cc3815FA45652;
        address lazyVaultAdmin = 0xE8bEc6Fb52f01e487415D3Ed3797ab92cBfdF498;
        address activeVaultAdmin = 0x7885B30F0DC0d8e1aAf0Ed6580caC22d5D09ff4f;
        address oracleUpdater = 0x3F1C3Eb0bC499c1A091B635dEE73fF55E19cdCE9;
        address curator = 0x55666095cD083a92E368c0CBAA18d8a10D3b65Ec;
        address pauser1 = 0xFeCeb0255a4B7Cd05995A7d617c0D52c994099CF;
        address pauser2 = 0x8b7C1b52e2d606a526abD73f326c943c75e45Bd3;

        address timelockController = 0xFA4B93A6A482dE973cAcFd89e8CB7a425016Fb89;
        ProtocolDeployment memory pd = protocolDeployment();
        address deployer = pd.deployer;

        address[] memory assets_ = new address[](3);
        assets_[0] = Constants.ETH;
        assets_[1] = Constants.WETH;
        assets_[2] = Constants.WSTETH;

        {
            Vault.RoleHolder[] memory holders = new Vault.RoleHolder[](42);

            uint256 i = 0;
            // activeVaultAdmin roles:
            holders[i++] = Vault.RoleHolder(Permissions.ACCEPT_REPORT_ROLE, activeVaultAdmin);
            holders[i++] = Vault.RoleHolder(Permissions.SET_MERKLE_ROOT_ROLE, activeVaultAdmin);
            holders[i++] = Vault.RoleHolder(Permissions.ALLOW_CALL_ROLE, activeVaultAdmin);
            holders[i++] = Vault.RoleHolder(Permissions.DISALLOW_CALL_ROLE, activeVaultAdmin);
            holders[i++] = Vault.RoleHolder(Permissions.SET_VAULT_LIMIT_ROLE, activeVaultAdmin);
            holders[i++] = Vault.RoleHolder(Permissions.SET_SUBVAULT_LIMIT_ROLE, activeVaultAdmin);
            holders[i++] = Vault.RoleHolder(Permissions.ALLOW_SUBVAULT_ASSETS_ROLE, activeVaultAdmin);
            holders[i++] = Vault.RoleHolder(Permissions.MODIFY_VAULT_BALANCE_ROLE, activeVaultAdmin);
            holders[i++] = Vault.RoleHolder(Permissions.MODIFY_SUBVAULT_BALANCE_ROLE, activeVaultAdmin);

            // emergeny pauser roles:
            holders[i++] = Vault.RoleHolder(Permissions.SET_FLAGS_ROLE, address(timelockController));
            holders[i++] = Vault.RoleHolder(Permissions.SET_MERKLE_ROOT_ROLE, address(timelockController));
            holders[i++] = Vault.RoleHolder(Permissions.SET_QUEUE_STATUS_ROLE, address(timelockController));

            // oracle updater roles:
            holders[i++] = Vault.RoleHolder(Permissions.SUBMIT_REPORTS_ROLE, oracleUpdater);

            // curator roles:
            holders[i++] = Vault.RoleHolder(Permissions.CALLER_ROLE, curator);
            holders[i++] = Vault.RoleHolder(Permissions.PULL_LIQUIDITY_ROLE, curator);
            holders[i++] = Vault.RoleHolder(Permissions.PUSH_LIQUIDITY_ROLE, curator);

            // deployer roles:
            holders[i++] = Vault.RoleHolder(Permissions.CREATE_QUEUE_ROLE, deployer);
            holders[i++] = Vault.RoleHolder(Permissions.CREATE_SUBVAULT_ROLE, deployer);
            holders[i++] = Vault.RoleHolder(Permissions.SET_VAULT_LIMIT_ROLE, deployer);
            holders[i++] = Vault.RoleHolder(Permissions.ALLOW_SUBVAULT_ASSETS_ROLE, deployer);
            holders[i++] = Vault.RoleHolder(Permissions.SET_SUBVAULT_LIMIT_ROLE, deployer);
            holders[i++] = Vault.RoleHolder(Permissions.SUBMIT_REPORTS_ROLE, deployer);
            holders[i++] = Vault.RoleHolder(Permissions.ACCEPT_REPORT_ROLE, deployer);
            assembly {
                mstore(holders, i)
            }

            $.initParams = VaultConfigurator.InitParams({
                version: 0,
                proxyAdmin: proxyAdmin,
                vaultAdmin: lazyVaultAdmin,
                shareManagerVersion: 0,
                shareManagerParams: abi.encode(bytes32(0), "Theoriq AlphaVault ETH", "tqETH"),
                feeManagerVersion: 0,
                feeManagerParams: abi.encode(deployer, lazyVaultAdmin, uint24(0), uint24(0), uint24(1e5), uint24(1e4)),
                riskManagerVersion: 0,
                riskManagerParams: abi.encode(type(int256).max),
                oracleVersion: 0,
                oracleParams: abi.encode(
                    IOracle.SecurityParams({
                        maxAbsoluteDeviation: 0.005 ether,
                        suspiciousAbsoluteDeviation: 0.001 ether,
                        maxRelativeDeviationD18: 0.005 ether,
                        suspiciousRelativeDeviationD18: 0.001 ether,
                        timeout: 1 hours,
                        depositInterval: 1 hours,
                        redeemInterval: 2 days
                    }),
                    assets_
                ),
                defaultDepositHook: address(pd.redirectingDepositHook),
                defaultRedeemHook: address(pd.basicRedeemHook),
                queueLimit: 6,
                roleHolders: holders
            });
        }

        $.vault = Vault(payable(0xf328463fb20d9265C612155F4d023f8cD79916C7));

        {
            Vault.RoleHolder[] memory holders = new Vault.RoleHolder[](50);
            uint256 i = 0;

            // lazyVaultAdmin roles:
            holders[i++] = Vault.RoleHolder(Permissions.DEFAULT_ADMIN_ROLE, lazyVaultAdmin);

            // activeVaultAdmin roles:
            holders[i++] = Vault.RoleHolder(Permissions.ACCEPT_REPORT_ROLE, activeVaultAdmin);
            holders[i++] = Vault.RoleHolder(Permissions.SET_MERKLE_ROOT_ROLE, activeVaultAdmin);
            holders[i++] = Vault.RoleHolder(Permissions.ALLOW_CALL_ROLE, activeVaultAdmin);
            holders[i++] = Vault.RoleHolder(Permissions.DISALLOW_CALL_ROLE, activeVaultAdmin);
            holders[i++] = Vault.RoleHolder(Permissions.SET_VAULT_LIMIT_ROLE, activeVaultAdmin);
            holders[i++] = Vault.RoleHolder(Permissions.SET_SUBVAULT_LIMIT_ROLE, activeVaultAdmin);
            holders[i++] = Vault.RoleHolder(Permissions.ALLOW_SUBVAULT_ASSETS_ROLE, activeVaultAdmin);
            holders[i++] = Vault.RoleHolder(Permissions.MODIFY_VAULT_BALANCE_ROLE, activeVaultAdmin);
            holders[i++] = Vault.RoleHolder(Permissions.MODIFY_SUBVAULT_BALANCE_ROLE, activeVaultAdmin);

            // emergeny pauser roles:
            holders[i++] = Vault.RoleHolder(Permissions.SET_FLAGS_ROLE, address(timelockController));
            holders[i++] = Vault.RoleHolder(Permissions.SET_MERKLE_ROOT_ROLE, address(timelockController));
            holders[i++] = Vault.RoleHolder(Permissions.SET_QUEUE_STATUS_ROLE, address(timelockController));

            // oracle updater roles:
            holders[i++] = Vault.RoleHolder(Permissions.SUBMIT_REPORTS_ROLE, oracleUpdater);

            // curator roles:
            holders[i++] = Vault.RoleHolder(Permissions.CALLER_ROLE, curator);
            holders[i++] = Vault.RoleHolder(Permissions.PULL_LIQUIDITY_ROLE, curator);
            holders[i++] = Vault.RoleHolder(Permissions.PUSH_LIQUIDITY_ROLE, curator);

            assembly {
                mstore(holders, i)
            }
            $.holders = holders;
        }

        $.depositHook = address(pd.redirectingDepositHook);
        $.redeemHook = address(pd.basicRedeemHook);
        $.assets = assets_;
        $.depositQueueAssets = assets_;
        $.redeemQueueAssets = assets_;
        $.subvaultVerifiers = new address[](1);
        $.subvaultVerifiers[0] = 0x972C2c6b0f11dC748635b00dAD36Bf0BdE08Aa82;
        $.timelockControllers = new address[](1);
        $.timelockControllers[0] = timelockController;

        $.timelockProposers = new address[](2);
        $.timelockProposers[0] = lazyVaultAdmin;
        $.timelockProposers[1] = deployer;

        $.timelockExecutors = new address[](2);
        $.timelockExecutors[0] = pauser1;
        $.timelockExecutors[1] = pauser2;
        $.calls = new SubvaultCalls[](1);
        // (, IVerifier.VerificationPayload[] memory leaves) = tqETHLibrary.getSubvault0Proofs(curator);
        // $.calls[0] = tqETHLibrary.getSubvault0SubvaultCalls(curator, leaves);
    }

    function getStrETHDeployment() internal pure returns (VaultDeployment memory $) {
        address proxyAdmin = 0x81698f87C6482bF1ce9bFcfC0F103C4A0Adf0Af0;
        address lazyVaultAdmin = 0xAbE20D266Ae54b9Ae30492dEa6B6407bF18fEeb5;
        address activeVaultAdmin = 0xeb1CaFBcC8923eCbc243ff251C385C201A6c734a;
        address oracleUpdater = 0xd27fFB15Dd00D5E52aC2BFE6d5AFD36caE850081;
        address curator = 0x5Dbf9287787A5825beCb0321A276C9c92d570a75;
        address lidoPauser = 0xA916fD5252160A7E56A6405741De76dc0Da5A0Cd;
        address mellowPauser = 0xa6278B726d4AA09D14f9E820D7785FAd82E7196F;
        address treasury = 0xb1E5a8F26C43d019f2883378548a350ecdD1423B;
        address timelockController = 0x8D8b65727729Fb484CB6dc1452D61608a5758596;

        ProtocolDeployment memory pd = protocolDeployment();
        address deployer = pd.deployer;

        address[] memory assets_ = new address[](6);
        assets_[0] = Constants.ETH;
        assets_[1] = Constants.WETH;
        assets_[2] = Constants.WSTETH;
        assets_[3] = Constants.USDC;
        assets_[4] = Constants.USDT;
        assets_[5] = Constants.USDS;

        {
            Vault.RoleHolder[] memory holders = new Vault.RoleHolder[](42);

            uint256 i = 0;

            // lazyAdmin
            holders[i++] = Vault.RoleHolder(Permissions.DEFAULT_ADMIN_ROLE, lazyVaultAdmin);

            // activeVaultAdmin roles:
            holders[i++] = Vault.RoleHolder(Permissions.ACCEPT_REPORT_ROLE, activeVaultAdmin);
            holders[i++] = Vault.RoleHolder(Permissions.SET_MERKLE_ROOT_ROLE, activeVaultAdmin);
            holders[i++] = Vault.RoleHolder(Permissions.ALLOW_CALL_ROLE, activeVaultAdmin);
            holders[i++] = Vault.RoleHolder(Permissions.DISALLOW_CALL_ROLE, activeVaultAdmin);
            holders[i++] = Vault.RoleHolder(Permissions.SET_VAULT_LIMIT_ROLE, activeVaultAdmin);
            holders[i++] = Vault.RoleHolder(Permissions.SET_SUBVAULT_LIMIT_ROLE, activeVaultAdmin);
            holders[i++] = Vault.RoleHolder(Permissions.ALLOW_SUBVAULT_ASSETS_ROLE, activeVaultAdmin);
            holders[i++] = Vault.RoleHolder(Permissions.MODIFY_VAULT_BALANCE_ROLE, activeVaultAdmin);
            holders[i++] = Vault.RoleHolder(Permissions.MODIFY_SUBVAULT_BALANCE_ROLE, activeVaultAdmin);

            // emergeny pauser roles:
            holders[i++] = Vault.RoleHolder(Permissions.SET_FLAGS_ROLE, address(timelockController));
            holders[i++] = Vault.RoleHolder(Permissions.SET_MERKLE_ROOT_ROLE, address(timelockController));
            holders[i++] = Vault.RoleHolder(Permissions.SET_QUEUE_STATUS_ROLE, address(timelockController));

            // oracle updater roles:
            holders[i++] = Vault.RoleHolder(Permissions.SUBMIT_REPORTS_ROLE, oracleUpdater);

            // curator roles:
            holders[i++] = Vault.RoleHolder(Permissions.CALLER_ROLE, curator);
            holders[i++] = Vault.RoleHolder(Permissions.PULL_LIQUIDITY_ROLE, curator);
            holders[i++] = Vault.RoleHolder(Permissions.PUSH_LIQUIDITY_ROLE, curator);

            // deployer roles:
            assembly {
                mstore(holders, i)
            }

            $.initParams = VaultConfigurator.InitParams({
                version: 0,
                proxyAdmin: proxyAdmin,
                vaultAdmin: lazyVaultAdmin,
                shareManagerVersion: 0,
                shareManagerParams: abi.encode(bytes32(0), "Mellow stRATEGY", "strETH"),
                feeManagerVersion: 0,
                feeManagerParams: abi.encode(deployer, treasury, uint24(0), uint24(0), uint24(1e5), uint24(1e4)),
                riskManagerVersion: 0,
                riskManagerParams: abi.encode(type(int256).max / 2),
                oracleVersion: 0,
                oracleParams: abi.encode(
                    IOracle.SecurityParams({
                        maxAbsoluteDeviation: 0.005 ether,
                        suspiciousAbsoluteDeviation: 0.001 ether,
                        maxRelativeDeviationD18: 0.005 ether,
                        suspiciousRelativeDeviationD18: 0.001 ether,
                        timeout: 20 hours,
                        depositInterval: 1 hours,
                        redeemInterval: 2 days
                    }),
                    assets_
                ),
                defaultDepositHook: address(pd.redirectingDepositHook),
                defaultRedeemHook: address(pd.basicRedeemHook),
                queueLimit: 4,
                roleHolders: holders
            });

            $.holders = holders;
        }

        $.vault = Vault(payable(0x277C6A642564A91ff78b008022D65683cEE5CCC5));

        $.depositHook = address(pd.redirectingDepositHook);
        $.redeemHook = address(pd.basicRedeemHook);
        $.assets = assets_;
        $.depositQueueAssets =
            ArraysLibrary.makeAddressArray(abi.encode(Constants.ETH, Constants.WETH, Constants.WSTETH));
        $.redeemQueueAssets = ArraysLibrary.makeAddressArray(abi.encode(Constants.WSTETH));
        $.subvaultVerifiers = ArraysLibrary.makeAddressArray(
            abi.encode(
                0xF4eA276361348b301Ba2296dB909a7c973A15451,
                0x02e1C91C4D82af454D892FBE2c5De2c4504b2675,
                0x1616d39a201D246cbD1B3B145234638f7719b53A,
                0xd662dF7C0FAF0Fe6446638651b05C287806AD1AE
            )
        );
        $.timelockControllers = ArraysLibrary.makeAddressArray(abi.encode(address(timelockController)));
        $.timelockProposers = ArraysLibrary.makeAddressArray(abi.encode(lazyVaultAdmin, deployer));
        $.timelockExecutors = ArraysLibrary.makeAddressArray(abi.encode(lidoPauser, mellowPauser));

        address[] memory subvaults = ArraysLibrary.makeAddressArray(
            abi.encode(
                0x90c983DC732e65DB6177638f0125914787b8Cb78,
                0x893aa69FBAA1ee81B536f0FbE3A3453e86290080,
                0x181cB55f872450D16aE858D532B4e35e50eaA76D,
                0x9938A09FeA37bA681A1Bd53D33ddDE2dEBEc1dA0
            )
        );

        $.calls = new SubvaultCalls[](4);
        {
            (, IVerifier.VerificationPayload[] memory leaves) = strETHLibrary.getSubvault0Proofs(curator);
            $.calls[0] = strETHLibrary.getSubvault0SubvaultCalls(curator, leaves);
        }
        {
            (, IVerifier.VerificationPayload[] memory leaves) = strETHLibrary.getSubvault1Proofs(curator, subvaults[1]);
            $.calls[1] = strETHLibrary.getSubvault1SubvaultCalls(curator, subvaults[1], leaves);
        }
        {
            (, IVerifier.VerificationPayload[] memory leaves) = strETHLibrary.getSubvault2Proofs(curator, subvaults[2]);
            $.calls[2] = strETHLibrary.getSubvault2SubvaultCalls(curator, subvaults[2], leaves);
        }
        {
            (, IVerifier.VerificationPayload[] memory leaves) = strETHLibrary.getSubvault3Proofs(curator, subvaults[3]);
            $.calls[3] = strETHLibrary.getSubvault3SubvaultCalls(curator, subvaults[3], leaves);
        }
    }
}<|MERGE_RESOLUTION|>--- conflicted
+++ resolved
@@ -67,16 +67,11 @@
     address public constant STRETH_DEPOSIT_QUEUE_WSTETH = 0x614cb9E9D13712781DfD15aDC9F3DAde60E4eFAb;
     address public constant STRETH_REDEEM_QUEUE_WSTETH = 0x1ae8C006b5C97707aa074AaeD42BecAD2CF80Da2;
 
-<<<<<<< HEAD
+    address public constant TQETH = 0xDbC81B33A23375A90c8Ba4039d5738CB6f56fE8d;
+
     // https://www.curve.finance/dex/ethereum/pools/factory-stable-ng-596/deposit
     address public constant CURVE_USDC_USDU_POOL = 0x6C5Ff8DCe52BE77b4eCE6B51996018f0C1713bA9;
     address public constant CURVE_USDC_USDU_GAUGE = 0xbB6eDb6E10fC89F1032F3c4DdB2e73d1BeDa423f;
-=======
-    address public constant TQETH = 0xDbC81B33A23375A90c8Ba4039d5738CB6f56fE8d;
-
-    address public constant CURVE_USDC_USDU_POOL = 0x771c91e699B4B23420de3F81dE2aA38C4041632b;
-    address public constant CURVE_USDC_USDU_GAUGE = 0x0E2662672adC42Bb73d39196f9f557C11B4FCcf9;
->>>>>>> c9fdd910
 
     address public constant MORPHO_USDC_ALPHAPING = 0xb0f05E4De970A1aaf77f8C2F823953a367504BA9;
     address public constant MORPHO_WETH_ALPHAPING = 0x47fe8Ab9eE47DD65c24df52324181790b9F47EfC;
@@ -84,18 +79,16 @@
     address public constant BRACKET_FINANCE_WETH_VAULT = 0x3588e6Cb5DCa99E35bA2E2a5D42cdDb46365e71B;
     address public constant BRACKET_FINANCE_USDC_VAULT = 0xb8ca40E2c5d77F0Bc1Aa88B2689dddB279F7a5eb;
 
-<<<<<<< HEAD
     address public constant SUB_RED_MANAGEMENT = 0x3797C46db697c24a983222c335F17Ba28e8c5b69;
 
     address public constant TERMMAX_ROUTER = 0xC47591F5c023e44931c78D5A993834875b79FB11;
 
     address public constant MORPHO_ETHEREUM = 0xBBBBBbbBBb9cC5e90e3b3Af64bdAF62C37EEFFCb;
-=======
+
     address public constant RSTETH = 0x7a4EffD87C2f3C55CA251080b1343b605f327E3a;
     address public constant CAP_LENDER = 0x15622c3dbbc5614E6DFa9446603c1779647f01FC;
     address public constant CAP_NETWORK = 0x98e52Ea7578F2088c152E81b17A9a459bF089f2a;
     address public constant CAP_FACTORY = 0x0B92300C8494833E504Ad7d36a301eA80DbBAE2e;
->>>>>>> c9fdd910
 
     function protocolDeployment() internal pure returns (ProtocolDeployment memory) {
         return ProtocolDeployment({
